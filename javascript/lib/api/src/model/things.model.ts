/*!
 * Copyright (c) 2019 Contributors to the Eclipse Foundation
 *
 * See the NOTICE file(s) distributed with this work for additional
 * information regarding copyright ownership.
 *
 * This program and the accompanying materials are made available under the
 * terms of the Eclipse Public License 2.0 which is available at
 * http://www.eclipse.org/legal/epl-2.0
 *
 * SPDX-License-Identifier: EPL-2.0
 */

import { EntityModel, EntityWithId, IndexedEntityModel } from './model';

/**
 * Representation of a Thing
 */
export class Thing extends EntityWithId {

  public static readonly NAMESPACE_SEPARATION_REGEX = /([^:]*):(.*)/;

  public constructor(private readonly _thingId: string,
<<<<<<< HEAD
                     private readonly _policyId?: string,
                     private readonly _attributes?: object,
                     private readonly _features?: Features,
                     private readonly __revision?: number,
                     private readonly __modified?: string,
                     private readonly __metadata?: Metadata,
                     private readonly _acl?: Acl) {
=======
    private readonly _policyId?: string,
    private readonly _attributes?: object,
    private readonly _features?: Features,
    private readonly __revision?: number,
    private readonly __modified?: string,
    private readonly _acl?: Acl) {
>>>>>>> 0e5834b8
    super();
  }

  /**
   * Parses a Thing.
   *
   * @param o - The object to parse.
   * @returns The Thing
   */
  public static fromObject(o: any): Thing {
    if (o === undefined) {
      return o;
    }
    // @ts-ignore
    return new Thing(o['thingId'], o['policyId'], o['attributes'],
      // @ts-ignore
      Features.fromObject(o['features']), o['_revision'], o['_modified'], Metadata.fromObject(o['_metadata']), Acl.fromObject(o['acl']));
  }

  public static empty(): Thing {
    return new Thing('', '', undefined, undefined, 0, '', undefined, undefined);
  }

  public toObject(): object {
    const featuresObj = this.features ? Features.toObject(this.features) : undefined;
    const aclObj = this._acl ? Acl.toObject(this._acl) : undefined;
    return EntityModel.buildObject(new Map<string, any>([
      ['thingId', this.thingId],
      ['policyId', this.policyId],
      ['attributes', this.attributes],
      ['features', featuresObj],
      ['_revision', this._revision],
      ['_modified', this._modified],
      ['_metadata', this._metadata],
      ['acl', aclObj]
    ]));
  }

  get thingId(): string {
    return this._thingId;
  }

  get id(): string {
    return this._thingId;
  }

  get policyId(): string | undefined {
    return this._policyId;
  }

  get attributes(): object | undefined {
    return this._attributes;
  }

  get features(): Features | undefined {
    return this._features;
  }

  get _modified(): string | undefined {
    return this.__modified;
  }

  get _revision(): number | undefined {
    return this.__revision;
  }

  get _metadata(): Features | undefined {
    return this.__metadata;
  }

  get namespace(): string {
    return this.separateNamespaceAndThingId().namespace;
  }

  get acl(): Acl | undefined {
    return this._acl;
  }

  get name(): string {
    return this.separateNamespaceAndThingId().name;
  }

  private separateNamespaceAndThingId(): { namespace: string, name: string } {
    const indexOfFirstColon = this.thingId.indexOf(':');
    if (indexOfFirstColon >= 0) {
      const namespace = this.thingId.substring(0, indexOfFirstColon);
      const name = this.thingId.length === indexOfFirstColon ? '' : this.thingId.substring(indexOfFirstColon + 1);
      return { namespace, name };
    }
    return { namespace: '', name: this.thingId };
  }
}


/**
 * Representation of Features
 */
export class Features extends IndexedEntityModel<Feature> {

  /**
   * Parses Features.
   *
   * @param o - The object to parse.
   * @returns The Features
   */
  public static fromObject(o: any): Features {
    if (o === undefined) {
      return o;
    }
    const features = IndexedEntityModel.fromPlainObject<Feature>(o, Feature.fromObject);
    return features != null ? features : {};
  }

}

/**
 * Representation of a Feature
 */
export class Feature extends EntityWithId {

  public constructor(private readonly _id: string,
    private readonly _definition?: string[],
    private readonly _properties?: object) {
    super();
  }

  /**
   * Parses a Feature.
   *
   * @param o - The object to parse.
   * @param key - The key of the new Feature.
   * @returns The Feature
   */
  public static fromObject(o: any, key: string): Feature {
    if (o === undefined) {
      return o;
    }
    // @ts-ignore
    return new Feature(key, o['definition'], o['properties']);
  }

  public toObject(): object {
    return EntityModel.buildObject(new Map<string, any>([
      ['definition', this.definition],
      ['properties', this.properties]
    ]));
  }

  get id(): string {
    return this._id;
  }

  get definition(): string[] | undefined {
    return this._definition;
  }

  get properties(): object | undefined {
    return this._properties;
  }
}

<<<<<<< HEAD
export class Metadata extends IndexedEntityModel<Metadata, Feature> {
  public constructor(readonly features?: FeaturesType) {
    super(features);
  }

  /**
   * Parses Metadata.
   *
   * @param o - The object to parse.
   * @returns The Features
   */
  public static fromObject(o: any): Metadata {
    if (o === undefined) {
      return o;
    }
    if (o.features !== undefined) {
      return new Metadata(IndexedEntityModel.fromPlainObject(o.features, Feature.fromObject));
    }
    return new Metadata(undefined);
  }
}

interface AclType {
  [aclEntryId: string]: AclEntry;
}

export class Acl extends IndexedEntityModel<Acl, AclEntry> {

  public constructor(readonly aclEntries?: AclType) {
    super(aclEntries);
  }
=======
export class Acl extends IndexedEntityModel<AclEntry> {
>>>>>>> 0e5834b8

  /**
   * Parses Acl.
   *
   * @param o - The object to parse.
   * @returns The Acl
   */
  public static fromObject(o: any): Acl {
    if (o === undefined) {
      return o;
    }
    const acl = IndexedEntityModel.fromPlainObject<AclEntry>(o, AclEntry.fromObject);
    return acl != null ? acl : {};
  }
}

export class AclEntry extends EntityWithId {

  public constructor(private readonly _id: string,
    private readonly _read: boolean,
    private readonly _write: boolean,
    private readonly _administrate: boolean) {
    super();
  }

  /**
   * Parses an AclEntry.
   *
   * @param o - The object to parse.
   * @param id - The id of the new AclEntry.
   * @returns The Feature
   */
  public static fromObject(o: any, id: string): AclEntry {
    if (o === undefined) {
      return o;
    }
    // @ts-ignore
    return new AclEntry(id, o['READ'], o['WRITE'], o['ADMINISTRATE']);
  }

  public toObject(): object {
    return EntityModel.buildObject(new Map<string, any>([
      ['READ', this.read],
      ['WRITE', this.write],
      ['ADMINISTRATE', this.administrate]
    ]));
  }

  get id(): string {
    return this._id;
  }

  get read(): boolean {
    return this._read;
  }

  get write(): boolean {
    return this._write;
  }

  get administrate(): boolean {
    return this._administrate;
  }
}<|MERGE_RESOLUTION|>--- conflicted
+++ resolved
@@ -21,22 +21,12 @@
   public static readonly NAMESPACE_SEPARATION_REGEX = /([^:]*):(.*)/;
 
   public constructor(private readonly _thingId: string,
-<<<<<<< HEAD
-                     private readonly _policyId?: string,
-                     private readonly _attributes?: object,
-                     private readonly _features?: Features,
-                     private readonly __revision?: number,
-                     private readonly __modified?: string,
-                     private readonly __metadata?: Metadata,
-                     private readonly _acl?: Acl) {
-=======
     private readonly _policyId?: string,
     private readonly _attributes?: object,
     private readonly _features?: Features,
     private readonly __revision?: number,
     private readonly __modified?: string,
     private readonly _acl?: Acl) {
->>>>>>> 0e5834b8
     super();
   }
 
@@ -198,41 +188,7 @@
   }
 }
 
-<<<<<<< HEAD
-export class Metadata extends IndexedEntityModel<Metadata, Feature> {
-  public constructor(readonly features?: FeaturesType) {
-    super(features);
-  }
-
-  /**
-   * Parses Metadata.
-   *
-   * @param o - The object to parse.
-   * @returns The Features
-   */
-  public static fromObject(o: any): Metadata {
-    if (o === undefined) {
-      return o;
-    }
-    if (o.features !== undefined) {
-      return new Metadata(IndexedEntityModel.fromPlainObject(o.features, Feature.fromObject));
-    }
-    return new Metadata(undefined);
-  }
-}
-
-interface AclType {
-  [aclEntryId: string]: AclEntry;
-}
-
-export class Acl extends IndexedEntityModel<Acl, AclEntry> {
-
-  public constructor(readonly aclEntries?: AclType) {
-    super(aclEntries);
-  }
-=======
 export class Acl extends IndexedEntityModel<AclEntry> {
->>>>>>> 0e5834b8
 
   /**
    * Parses Acl.
