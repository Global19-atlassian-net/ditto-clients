--- conflicted
+++ resolved
@@ -273,7 +273,6 @@
     }
 
     @Test
-<<<<<<< HEAD
     public void testCreateThingWithInitialJSONPolicy() {
         getManagement().create(THING_ID, POLICY_JSON_OBJECT);
         final CreateThing command = expectMsgClass(CreateThing.class);
@@ -316,135 +315,31 @@
     }
 
     @Test
+    public void testCreateThingWithInitialPolicyJsonNullable() {
+        assertThatExceptionOfType(IllegalArgumentException.class)
+                .isThrownBy(() -> getManagement().create(THING_ID, (JsonObject) null));
+    }
+
+    @Test
+    public void testCreateThingWithInitialPolicyNull() {
+        assertThatExceptionOfType(IllegalArgumentException.class)
+                .isThrownBy(() -> getManagement().create(THING_ID, (Policy) null));
+    }
+
+    @Test
+    public void testPutThingWithInitialPolicyJsonNull() {
+        assertThatExceptionOfType(IllegalArgumentException.class)
+                .isThrownBy(() -> getManagement().put(THING, (JsonObject) null));
+    }
+
+    @Test
+    public void testPutThingWithInitialPolicyNull() {
+        assertThatExceptionOfType(IllegalArgumentException.class)
+                .isThrownBy(() -> getManagement().put(THING, (Policy) null));
+    }
+
+    @Test
     public void testCreateThingWithOptionCopyPolicy() {
-=======
-    public void testCreateThingWithInitialPolicyJson() throws InterruptedException {
-        final CountDownLatch latch = new CountDownLatch(1);
-
-        messaging.onSend(m -> {
-            assertThat(m)
-                    .hasThingId(THING_ID)
-                    .hasInitialPolicy()
-                    .hasNoConditionalHeaders();
-
-            latch.countDown();
-        });
-
-        client.twin().create(THING_ID, POLICY_JSON_OBJECT);
-
-        Assertions.assertThat(latch.await(TIMEOUT, TIME_UNIT)).isTrue();
-    }
-
-    @Test
-    public void testCreateThingWithInitialPolicyJsonNullable() {
-        assertThatExceptionOfType(IllegalArgumentException.class)
-                .isThrownBy(() -> client.twin().create(THING_ID, (JsonObject) null));
-    }
-
-    @Test
-    public void testCreateThingWithInitialPolicy() throws InterruptedException {
-        final CountDownLatch latch = new CountDownLatch(1);
-
-        messaging.onSend(m -> {
-            assertThat(m)
-                    .hasThingId(THING_ID)
-                    .hasInitialPolicy()
-                    .hasNoConditionalHeaders();
-
-            latch.countDown();
-        });
-
-        client.twin().create(THING_ID, POLICY);
-
-        Assertions.assertThat(latch.await(TIMEOUT, TIME_UNIT)).isTrue();
-    }
-
-    @Test
-    public void testCreateThingWithInitialPolicyNull() {
-        assertThatExceptionOfType(IllegalArgumentException.class)
-                .isThrownBy(() -> client.twin().create(THING_ID, (Policy) null));
-    }
-
-    @Test
-    public void testPutThingWithInlinePolicy() throws InterruptedException {
-        final CountDownLatch latch = new CountDownLatch(1);
-
-        messaging.onSend(m -> {
-            assertThat(m)
-                    .hasThingId(THING_ID)
-                    .hasInitialPolicy()
-                    .hasNoConditionalHeaders();
-
-            latch.countDown();
-        });
-
-        client.twin().put(THING_WITH_INLINE_POLICY);
-
-        Assertions.assertThat(latch.await(TIMEOUT, TIME_UNIT)).isTrue();
-    }
-
-    @Test
-    public void testPutThingWithInitialPolicyJson() throws InterruptedException {
-        final CountDownLatch latch = new CountDownLatch(1);
-
-        messaging.onSend(m -> {
-            assertThat(m)
-                    .hasThingId(THING_ID)
-                    .hasInitialPolicy()
-                    .hasNoConditionalHeaders();
-
-            latch.countDown();
-        });
-
-        client.twin().put(THING, POLICY_JSON_OBJECT);
-
-        Assertions.assertThat(latch.await(TIMEOUT, TIME_UNIT)).isTrue();
-    }
-
-    @Test
-    public void testPutThingWithInitialPolicyJsonNull() {
-        assertThatExceptionOfType(IllegalArgumentException.class)
-                .isThrownBy(() -> client.twin().put(THING, (JsonObject) null));
-    }
-
-    @Test
-    public void testPutThingWithInitialPolicy() throws InterruptedException {
-        final CountDownLatch latch = new CountDownLatch(1);
-
-        messaging.onSend(m -> {
-            assertThat(m)
-                    .hasThingId(THING_ID)
-                    .hasInitialPolicy()
-                    .hasNoConditionalHeaders();
-
-            latch.countDown();
-        });
-
-        client.twin().put(THING, POLICY);
-
-        Assertions.assertThat(latch.await(TIMEOUT, TIME_UNIT)).isTrue();
-    }
-
-    @Test
-    public void testPutThingWithInitialPolicyNull() {
-        assertThatExceptionOfType(IllegalArgumentException.class)
-                .isThrownBy(() -> client.twin().put(THING, (Policy) null));
-    }
-
-    @Test
-    public void testCreateThingWithOptionCopyPolicy() throws InterruptedException {
-        final CountDownLatch latch = new CountDownLatch(1);
-
-        messaging.onSend(m -> {
-            assertThat(m)
-                    .hasThingId(THING_ID_COPY_POLICY)
-                    .hasOptionCopyPolicy(POLICY_ID)
-                    .hasNoConditionalHeaders();
-
-            latch.countDown();
-        });
-
->>>>>>> 21efb535
         final Option<PolicyId> copyPolicy = Options.Modify.copyPolicy(POLICY_ID);
         assertEventualCompletion(getManagement().create(THING_ID_COPY_POLICY, copyPolicy));
         final CreateThing command = expectMsgClass(CreateThing.class);
