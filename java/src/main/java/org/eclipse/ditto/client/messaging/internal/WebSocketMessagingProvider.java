/*
 * Copyright (c) 2019 Contributors to the Eclipse Foundation
 *
 * See the NOTICE file(s) distributed with this work for additional
 * information regarding copyright ownership.
 *
 * This program and the accompanying materials are made available under the
 * terms of the Eclipse Public License 2.0 which is available at
 * http://www.eclipse.org/legal/epl-2.0
 *
 * SPDX-License-Identifier: EPL-2.0
 */
package org.eclipse.ditto.client.messaging.internal;

import static org.eclipse.ditto.model.base.common.ConditionChecker.checkNotNull;

import java.io.IOException;
import java.nio.charset.StandardCharsets;
import java.util.List;
import java.util.Map;
import java.util.concurrent.ConcurrentHashMap;
import java.util.concurrent.ExecutionException;
import java.util.concurrent.ExecutorService;
import java.util.concurrent.Future;
import java.util.concurrent.ScheduledExecutorService;
import java.util.concurrent.ScheduledThreadPoolExecutor;
import java.util.concurrent.SynchronousQueue;
import java.util.concurrent.ThreadPoolExecutor;
import java.util.concurrent.TimeUnit;
import java.util.concurrent.TimeoutException;
import java.util.concurrent.atomic.AtomicBoolean;
import java.util.concurrent.atomic.AtomicReference;

import javax.annotation.Nullable;

import org.eclipse.ditto.client.configuration.AuthenticationConfiguration;
import org.eclipse.ditto.client.configuration.MessagingConfiguration;
import org.eclipse.ditto.client.internal.DefaultThreadFactory;
import org.eclipse.ditto.client.internal.VersionReader;
import org.eclipse.ditto.client.internal.bus.AdaptableBus;
import org.eclipse.ditto.client.internal.bus.BusFactory;
import org.eclipse.ditto.client.messaging.AuthenticationException;
import org.eclipse.ditto.client.messaging.AuthenticationProvider;
import org.eclipse.ditto.client.messaging.MessagingException;
import org.eclipse.ditto.client.messaging.MessagingProvider;
<<<<<<< HEAD
import org.eclipse.ditto.client.twin.internal.TwinImpl;
import org.eclipse.ditto.json.JsonFactory;
import org.eclipse.ditto.json.JsonMissingFieldException;
import org.eclipse.ditto.json.JsonObject;
import org.eclipse.ditto.json.JsonParseException;
import org.eclipse.ditto.json.JsonPointer;
import org.eclipse.ditto.json.JsonRuntimeException;
import org.eclipse.ditto.json.JsonValue;
import org.eclipse.ditto.model.base.common.HttpStatusCode;
import org.eclipse.ditto.model.base.exceptions.DittoRuntimeException;
import org.eclipse.ditto.model.base.headers.DittoHeaderDefinition;
import org.eclipse.ditto.model.base.headers.DittoHeaders;
import org.eclipse.ditto.model.base.headers.DittoHeadersBuilder;
import org.eclipse.ditto.model.base.headers.WithDittoHeaders;
import org.eclipse.ditto.model.base.json.JsonSchemaVersion;
import org.eclipse.ditto.model.messages.Message;
import org.eclipse.ditto.model.messages.MessageDirection;
import org.eclipse.ditto.model.messages.MessageHeaders;
import org.eclipse.ditto.model.messages.MessageResponseConsumer;
import org.eclipse.ditto.model.things.ThingId;
import org.eclipse.ditto.protocoladapter.Adaptable;
import org.eclipse.ditto.protocoladapter.DittoProtocolAdapter;
import org.eclipse.ditto.protocoladapter.HeaderTranslator;
import org.eclipse.ditto.protocoladapter.JsonifiableAdaptable;
import org.eclipse.ditto.protocoladapter.ProtocolFactory;
import org.eclipse.ditto.protocoladapter.TopicPath;
import org.eclipse.ditto.protocoladapter.UnknownCommandException;
import org.eclipse.ditto.signals.acks.base.Acknowledgements;
import org.eclipse.ditto.signals.base.Signal;
import org.eclipse.ditto.signals.commands.base.Command;
import org.eclipse.ditto.signals.commands.base.CommandResponse;
import org.eclipse.ditto.signals.commands.base.ErrorResponse;
import org.eclipse.ditto.signals.commands.live.LiveCommandFactory;
import org.eclipse.ditto.signals.commands.live.base.LiveCommand;
import org.eclipse.ditto.signals.commands.messages.MessageCommand;
import org.eclipse.ditto.signals.commands.messages.MessageCommandResponse;
import org.eclipse.ditto.signals.commands.messages.SendFeatureMessage;
import org.eclipse.ditto.signals.commands.messages.SendFeatureMessageResponse;
import org.eclipse.ditto.signals.commands.messages.SendThingMessage;
import org.eclipse.ditto.signals.commands.messages.SendThingMessageResponse;
import org.eclipse.ditto.signals.commands.policies.PolicyCommandResponse;
import org.eclipse.ditto.signals.commands.policies.PolicyErrorResponse;
import org.eclipse.ditto.signals.commands.things.ThingCommand;
import org.eclipse.ditto.signals.commands.things.ThingCommandResponse;
import org.eclipse.ditto.signals.commands.things.ThingErrorResponse;
import org.eclipse.ditto.signals.events.base.Event;
import org.eclipse.ditto.signals.events.things.ThingEvent;
=======
>>>>>>> e9d37208
import org.slf4j.Logger;
import org.slf4j.LoggerFactory;

import com.neovisionaries.ws.client.OpeningHandshakeException;
import com.neovisionaries.ws.client.StatusLine;
import com.neovisionaries.ws.client.WebSocket;
import com.neovisionaries.ws.client.WebSocketAdapter;
import com.neovisionaries.ws.client.WebSocketException;
import com.neovisionaries.ws.client.WebSocketFactory;
import com.neovisionaries.ws.client.WebSocketFrame;

/**
 * Messaging Provider providing messaging access to Ditto WebSocket which is directly provided by Eclipse Ditto
 * Gateway.
 *
 * @since 1.0.0
 */
public final class WebSocketMessagingProvider extends WebSocketAdapter implements MessagingProvider {

    private static final String DITTO_CLIENT_USER_AGENT = "DittoClient/" + VersionReader.determineClientVersion();
    private static final Logger LOGGER = LoggerFactory.getLogger(WebSocketMessagingProvider.class);
    private static final int CONNECTION_TIMEOUT_MS = 5000;
    private static final int RECONNECTION_TIMEOUT_SECONDS = 5;

    private final AdaptableBus adaptableBus;
    private final MessagingConfiguration messagingConfiguration;
    private final AuthenticationProvider<WebSocket> authenticationProvider;
    private final ExecutorService callbackExecutor;
    private final String sessionId;
    private final ScheduledExecutorService reconnectExecutor;
    private final Map<Object, String> subscriptionMessages;
    private final AtomicBoolean reconnecting = new AtomicBoolean(false);
    private final AtomicBoolean initiallyConnected = new AtomicBoolean(false);

    private final AtomicReference<WebSocket> webSocket;

    /**
     * Constructs a new {@code WsMessagingProvider}.
     *
     * @param adaptableBus the bus to publish all messages to.
     * @param messagingConfiguration the specific configuration to apply.
     * @param authenticationProvider provider for the authentication method with which to open the websocket.
     * @param callbackExecutor the executor service to run callbacks with.
     */
    private WebSocketMessagingProvider(final AdaptableBus adaptableBus,
            final MessagingConfiguration messagingConfiguration,
            final AuthenticationProvider<WebSocket> authenticationProvider,
            final ExecutorService callbackExecutor) {
        this.adaptableBus = adaptableBus;
        this.messagingConfiguration = messagingConfiguration;
        this.authenticationProvider = authenticationProvider;
        this.callbackExecutor = callbackExecutor;

        sessionId = authenticationProvider.getConfiguration().getSessionId();
        reconnectExecutor = messagingConfiguration.isReconnectEnabled() ? createReconnectExecutor() : null;
        subscriptionMessages = new ConcurrentHashMap<>();
        webSocket = new AtomicReference<>();
    }

    private static ScheduledThreadPoolExecutor createReconnectExecutor() {
        return new ScheduledThreadPoolExecutor(1, new DefaultThreadFactory("ditto-client-reconnect"));
    }

    /**
     * Returns a new {@code WebSocketMessagingProvider}.
     *
     * @param messagingConfiguration configuration of messaging.
     * @param authenticationProvider provides authentication.
     * @param callbackExecutor the executor for messages.
     * @return the provider.
     */
    public static WebSocketMessagingProvider newInstance(final MessagingConfiguration messagingConfiguration,
            final AuthenticationProvider<WebSocket> authenticationProvider,
            final ExecutorService callbackExecutor) {
        checkNotNull(messagingConfiguration, "messagingConfiguration");
        checkNotNull(authenticationProvider, "authenticationProvider");
        checkNotNull(callbackExecutor, "callbackExecutor");

        final AdaptableBus adaptableBus = BusFactory.createAdaptableBus();
        return new WebSocketMessagingProvider(adaptableBus, messagingConfiguration, authenticationProvider,
                callbackExecutor);
    }

    @Override
    public AuthenticationConfiguration getAuthenticationConfiguration() {
        return authenticationProvider.getConfiguration();
    }

    @Override
    public MessagingConfiguration getMessagingConfiguration() {
        return messagingConfiguration;
    }

    @Override
    public ExecutorService getExecutorService() {
        return callbackExecutor;
    }

    @Override
    public AdaptableBus getAdaptableBus() {
        return adaptableBus;
    }

    @Override
    public MessagingProvider registerSubscriptionMessage(final Object key, final String message) {
        subscriptionMessages.put(key, message);
        return this;
    }

    @Override
    public MessagingProvider unregisterSubscriptionMessage(final Object key) {
        subscriptionMessages.remove(key);
        return this;
    }

    @Override
    public void initialize() {
        synchronized (webSocket) {
            if (webSocket.get() == null) {
                webSocket.set(initiateConnection(createWebsocket()));
            }
        }
    }

    private WebSocket createWebsocket() {
        final WebSocketFactory webSocketFactory = WebSocketFactoryFactory.newWebSocketFactory(messagingConfiguration);
        final WebSocket ws;
        try {
            ws = webSocketFactory.createSocket(messagingConfiguration.getEndpointUri());
        } catch (final IOException e) {
            throw MessagingException.connectFailed(sessionId, e);
        }
        // TODO: make these configurable?
        ws.addHeader("User-Agent", DITTO_CLIENT_USER_AGENT);
        ws.setMaxPayloadSize(256 * 1024); // 256 KiB
        ws.setMissingCloseFrameAllowed(true);
        ws.setFrameQueueSize(0);
        return ws;
    }


    /**
     * Wrapper that catches exceptions of {@code future.get()} and wraps them in a {@link AuthenticationException}.
     *
     * @param future the Future to be wrapped.
     * @param <T> the type of the computed result.
     * @return the computed result.
     */
    @SuppressWarnings("squid:S2142")
    private <T> T safeGet(final Future<T> future) {
        try {
            return future.get(CONNECTION_TIMEOUT_MS, TimeUnit.MILLISECONDS);
        } catch (final InterruptedException e) {
            return handleInterruptedException(e);
        } catch (final TimeoutException e) {
            return handleTimeoutException(e);
        } catch (final ExecutionException e) {
            return handleExecutionException(e);
        }
    }

    private <T> T handleInterruptedException(final InterruptedException e) {
        Thread.currentThread().interrupt();
        throw MessagingException.connectInterrupted(sessionId, e);
    }

    private <T> T handleTimeoutException(final TimeoutException e) {
        throw MessagingException.connectTimeout(sessionId, e);
    }

    private <T> T handleExecutionException(final ExecutionException e) {
        final Throwable cause = e.getCause();
        if (cause instanceof AuthenticationException) {
            // no unneccessary boxing of AuthenticationException
            throw ((AuthenticationException) cause);
        } else if (cause instanceof WebSocketException) {
            LOGGER.error("Got exception: {}", cause.getMessage());

            if (isAuthenticationException((WebSocketException) cause)) {
                throw AuthenticationException.unauthorized(sessionId, cause);
            } else if (isForbidden((WebSocketException) cause)) {
                throw AuthenticationException.forbidden(sessionId, cause);
            } else if (cause instanceof OpeningHandshakeException) {
                final StatusLine statusLine = ((OpeningHandshakeException) cause).getStatusLine();
                throw AuthenticationException.withStatus(sessionId, cause, statusLine.getStatusCode(),
                        statusLine.getReasonPhrase());
            }
        }

        throw AuthenticationException.of(sessionId, e);
    }

    private static boolean isAuthenticationException(final WebSocketException exception) {
        if (exception instanceof OpeningHandshakeException) {
            final StatusLine statusLine = ((OpeningHandshakeException) exception).getStatusLine();
            return statusLine.getStatusCode() == 401 && statusLine.getReasonPhrase().contains("nauthorized");
        }
        return false;
    }

    private static boolean isForbidden(final WebSocketException exception) {
        if (exception instanceof OpeningHandshakeException) {
            final StatusLine statusLine = ((OpeningHandshakeException) exception).getStatusLine();
            return statusLine.getStatusCode() == 403 && statusLine.getReasonPhrase().contains("orbidden");
        }
        return false;
    }

    /**
     * Initiates the connection to the web socket by using the provided {@code ws} and applying the passed {@code
     * webSocketListener} for web socket handling and incoming messages.
     *
     * @param ws the WebSocket instance to use for connecting.
     * @return a promise for the web socket which should be available after successful establishment of a connection.
     * This promise may be completed exceptionally if the connection upgrade attempt to web socket failed.
     * @throws NullPointerException if any argument is {@code null}.
     */
    private WebSocket initiateConnection(final WebSocket ws) {
        checkNotNull(ws, "ws");

        authenticationProvider.prepareAuthentication(ws);
        ws.addListener(this);

        LOGGER.info("Connecting WebSocket on endpoint <{}>", ws.getURI());
        final ExecutorService connectionExecutor = createConnectionExecutor();
        try {
            return safeGet(ws.connect(connectionExecutor));
        } finally {
            // right after the connection was established, the connectionExecutor may release its threads:
            connectionExecutor.shutdown();
        }
    }

    private static ExecutorService createConnectionExecutor() {
        final ThreadPoolExecutor connectionExecutor = new ThreadPoolExecutor(
                1, 2, 60L, TimeUnit.SECONDS, new SynchronousQueue<>(),
                new DefaultThreadFactory("ditto-client-connect"),
                new ThreadPoolExecutor.CallerRunsPolicy());
        connectionExecutor.allowCoreThreadTimeOut(true);
        return connectionExecutor;
    }

    @Override
<<<<<<< HEAD
    public void send(final Message<?> message, final TopicPath.Channel channel) {
        final DittoHeadersBuilder<?, ?> headersBuilder = DittoHeaders.newBuilder();
        final Optional<String> optionalCorrelationId = message.getCorrelationId();
        optionalCorrelationId.ifPresent(headersBuilder::correlationId);
        final DittoHeaders dittoHeaders = headersBuilder.build();

        final ThingId thingId = message.getThingEntityId();
        final Optional<HttpStatusCode> statusCodeOptional = message.getStatusCode();
        final Optional<String> featureIdOptional = message.getFeatureId();
        final Adaptable adaptable;
        if (statusCodeOptional.isPresent()) {
            // this is treated as a response message
            final HttpStatusCode statusCode = statusCodeOptional.get();
            final MessageCommandResponse<?, ?> messageCommandResponse = featureIdOptional.isPresent()
                    ? SendFeatureMessageResponse.of(thingId, featureIdOptional.get(), message, statusCode, dittoHeaders)
                    : SendThingMessageResponse.of(thingId, message, statusCode, dittoHeaders);
            adaptable = tryToConvertToAdaptable(messageCommandResponse);
        } else {
            final MessageCommand<?, ?> messageCommand = featureIdOptional.isPresent()
                    ? SendFeatureMessage.of(thingId, featureIdOptional.get(), message, dittoHeaders)
                    : SendThingMessage.of(thingId, message, dittoHeaders);
            adaptable = tryToConvertToAdaptable(messageCommand);

            final Optional<MessageResponseConsumer<?>> optionalResponseConsumer = message.getResponseConsumer();
            if (optionalCorrelationId.isPresent() && optionalResponseConsumer.isPresent()) {
                messageCommandResponseConsumers.put(optionalCorrelationId.get(), optionalResponseConsumer.get());
            }
        }
        doSendAdaptable(adaptable);
    }

    @Nullable
    private Adaptable tryToConvertToAdaptable(final MessageCommandResponse<?, ?> messageCommandResponse) {
        try {
            return protocolAdapter.toAdaptable(messageCommandResponse);
        } catch (final UnknownCommandException e) {
            logUnknownType(messageCommandResponse, e);
            return null;
        }
    }

    private <T> void logUnknownType(final T type, final Throwable throwable) {
        final String typeName = type.getClass().getSimpleName();
        LOGGER.error("Client <{}>: Unknown {} type: <{}> - NOT sending via Ditto WebSocket!",
                sessionId,
                typeName, throwable.getMessage());
    }

    @Nullable
    private Adaptable tryToConvertToAdaptable(final MessageCommand<?, ?> messageCommand) {
        try {
            return protocolAdapter.toAdaptable(messageCommand);
        } catch (final UnknownCommandException e) {
            logUnknownType(messageCommand, e);
            return null;
        }
    }

    @Override
    public void sendCommand(final Command<?> command, final TopicPath.Channel channel) {
        doSendAdaptable(tryToConvertToAdaptable(command, channel));
    }

    @Nullable
    private Adaptable tryToConvertToAdaptable(final Command<?> command, final TopicPath.Channel channel) {

        try {
            final Command<?> adjustedCommand = command.setDittoHeaders(adjustHeadersForLive(command));
            return protocolAdapter.toAdaptable(adjustedCommand, channel);
        } catch (final UnknownCommandException e) {
            logUnknownType(command, e);
            return null;
        }
    }

    @Override
    public void sendCommandResponse(final CommandResponse<?> commandResponse, final TopicPath.Channel channel) {
        doSendAdaptable(tryToConvertToAdaptable(commandResponse, channel));
    }

    @Nullable
    private Adaptable tryToConvertToAdaptable(final CommandResponse<?> commandResponse,
            final TopicPath.Channel channel) {

        try {
            final CommandResponse<?> adjustedResponse = commandResponse.setDittoHeaders(
                    adjustHeadersForLive(commandResponse));
            return protocolAdapter.toAdaptable(adjustedResponse, channel);
        } catch (final UnknownCommandException e) {
            logUnknownType(commandResponse, e);
            return null;
        }
    }

    @Override
    public void emitEvent(final Event<?> event, final TopicPath.Channel channel) {
        doSendAdaptable(tryToConvertToAdaptable(event, channel));
    }

    @Nullable
    private Adaptable tryToConvertToAdaptable(final Event<?> event, final TopicPath.Channel channel) {

        try {
            final Event<?> adjustedEvent = event.setDittoHeaders(adjustHeadersForLive(event));
            return protocolAdapter.toAdaptable(adjustedEvent, channel);
        } catch (final UnknownCommandException e) {
            logUnknownType(event, e);
            return null;
        }
    }

    private static DittoHeaders adjustHeadersForLive(final WithDittoHeaders<?> withDittoHeaders) {
        return withDittoHeaders.getDittoHeaders().toBuilder()
                .removeHeader(DittoHeaderDefinition.READ_SUBJECTS.getKey())
                .removeHeader(DittoHeaderDefinition.AUTHORIZATION_CONTEXT.getKey())
                .removeHeader(DittoHeaderDefinition.RESPONSE_REQUIRED.getKey())
                .build();
    }

    @Override
    public CompletableFuture<Adaptable> sendAdaptable(final Adaptable adaptable) {
        DittoHeaders headers = adaptable.getHeaders().orElseGet(DittoHeaders::empty);
        Adaptable adaptableToSend = adaptable;
        if (!headers.getCorrelationId().isPresent()) {
            final String newCorrelationId = UUID.randomUUID().toString();
            headers = headers.toBuilder().correlationId(newCorrelationId)
                    .build();
            adaptableToSend = adaptable.setDittoHeaders(headers);
        }

        final String correlationId = getCorrelationIdOrThrow(headers).toString();
        doSendAdaptable(adaptableToSend);

        final CompletableFuture<Adaptable> responseFuture = new CompletableFuture<>();
        customAdaptableResponseFutures.put(correlationId, responseFuture);
        return responseFuture;
    }

    @Override
    public void emitSignal(final Signal<?> signal) {
        try {
            final Signal<?> adjustedSignal = signal.setDittoHeaders(adjustHeadersForLive(signal));
            final Adaptable adaptable = protocolAdapter.toAdaptable(adjustedSignal);
            doSendAdaptable(adaptable);
        } catch (final UnknownCommandException e) {
            logUnknownType(signal, e);
        }
    }

    private void doSendAdaptable(@Nullable final Adaptable adaptable) {
        if (null == adaptable) {
            return;
        }
        if (webSocket != null && webSocket.isOpen()) {
            final String stringMessage = ProtocolFactory.wrapAsJsonifiableAdaptable(adaptable).toJsonString();
            LOGGER.debug("Client <{}>: Sending JSON: {}", sessionId,
                    stringMessage);
            webSocket.sendText(stringMessage);
        } else {
            LOGGER.error("Client <{}>: WebSocket is not connected - going to discard Adaptable '{}'",
                    sessionId, adaptable);
        }
    }

    @Override
    public void registerReplyHandler(final Consumer<CommandResponse<?>> commandResponseHandler) {
        commandResponseConsumer = commandResponseHandler;
    }

    @Override
    public boolean registerMessageHandler(final String name, final Map<String, String> registrationConfig,
            final Consumer<Message<?>> handler, final CompletableFuture<Void> receiptFuture) {
        if (subscriptions.containsKey(name)) {
            LOGGER.info("Client <{}>: Handler {} already registered for client",
                    sessionId, name);
            receiptFuture.complete(null);
            return false;
        }

        LOGGER.trace("Client <{}>: Registering incoming message handler'", sessionId);
        subscriptions.put(name, handler);
        registrationConfigs.put(name, registrationConfig);

        // connection already opened - finish future:
        if (webSocket != null) {
            switch (name) {
                case TwinImpl.CONSUME_TWIN_EVENTS_HANDLER:
                    sendMeTwinEvents = true;
                    askBackend(PROTOCOL_CMD_START_SEND_EVENTS, registrationConfig, receiptFuture);
                    break;
                case LiveImpl.CONSUME_LIVE_MESSAGES_HANDLER:
                    sendMeLiveMessages = true;
                    askBackend(PROTOCOL_CMD_START_SEND_MESSAGES, registrationConfig, receiptFuture);
                    break;
                case LiveImpl.CONSUME_LIVE_COMMANDS_HANDLER:
                    sendMeLiveCommands = true;
                    askBackend(PROTOCOL_CMD_START_SEND_LIVE_COMMANDS, registrationConfig, receiptFuture);
                    break;
                case LiveImpl.CONSUME_LIVE_EVENTS_HANDLER:
                    sendMeLiveEvents = true;
                    askBackend(PROTOCOL_CMD_START_SEND_LIVE_EVENTS, registrationConfig, receiptFuture);
                    break;
                default:
                    break;
            }
        }

        return true;
    }

    @Override
    public synchronized void deregisterMessageHandler(final String name, final CompletableFuture<Void> future) {
        subscriptions.remove(name);

        if (TwinImpl.CONSUME_TWIN_EVENTS_HANDLER.equals(name)) {
            sendMeTwinEvents = false;
            askBackend(PROTOCOL_CMD_STOP_SEND_EVENTS, Collections.emptyMap(), future);
        } else if (LiveImpl.CONSUME_LIVE_MESSAGES_HANDLER.equals(name)) {
            sendMeLiveMessages = false;
            askBackend(PROTOCOL_CMD_STOP_SEND_MESSAGES, Collections.emptyMap(), future);
        } else if (LiveImpl.CONSUME_LIVE_COMMANDS_HANDLER.equals(name)) {
            sendMeLiveCommands = false;
            askBackend(PROTOCOL_CMD_STOP_SEND_LIVE_COMMANDS, Collections.emptyMap(), future);
        } else if (LiveImpl.CONSUME_LIVE_EVENTS_HANDLER.equals(name)) {
            sendMeLiveEvents = false;
            askBackend(PROTOCOL_CMD_STOP_SEND_LIVE_EVENTS, Collections.emptyMap(), future);
=======
    public void emit(final String message) {
        sendToWebsocket(message);
    }

    private void sendToWebsocket(final String stringMessage) {
        final WebSocket ws = webSocket.get();
        if (ws != null && ws.isOpen()) {
            LOGGER.debug("Client <{}>: Sending: {}", sessionId, stringMessage);
            ws.sendText(stringMessage);
        } else {
            LOGGER.error("Client <{}>: WebSocket is not connected - going to discard message '{}'",
                    sessionId, stringMessage);
>>>>>>> e9d37208
        }
    }

    @Override
    public void close() {
        try {
            LOGGER.debug("Client <{}>: Closing WebSocket client of endpoint <{}>.", sessionId,
                    messagingConfiguration.getEndpointUri());

            if (null != reconnectExecutor) {
                reconnectExecutor.shutdownNow();
            }

            authenticationProvider.destroy();
            final WebSocket ws = webSocket.get();
            ws.disconnect();
            LOGGER.debug("Client <{}>: WebSocket destroyed.", sessionId);
        } catch (final Exception e) {
            LOGGER.info("Client <{}>: Exception occurred while trying to shutdown http client.", sessionId, e);
        }
    }

    @Override
    public void onConnected(final WebSocket websocket, final Map<String, List<String>> headers) {
        synchronized (webSocket) {
            final WebSocket ws = webSocket.get();
            try {
                if (ws != websocket && ws != null) {
                    ws.disconnect();
                }
            } catch (final Exception exception) {
                LOGGER.error("Client <{}>: Error disconnecting a previous websocket", sessionId, exception);
            }
            webSocket.set(websocket);
        }

        callbackExecutor.execute(() -> {
            LOGGER.info("Client <{}>: WebSocket connection is established", sessionId);

            if (initiallyConnected.get()) {
                // we were already connected - so this is a reconnect
                LOGGER.info("Client <{}>: Subscribing again for messages from backend after reconnection",
                        sessionId);
                subscriptionMessages.values().forEach(this::emit);
            }
            initiallyConnected.set(true);
        });
    }


    @Override
    public void onDisconnected(final WebSocket websocket, final WebSocketFrame serverCloseFrame,
            final WebSocketFrame clientCloseFrame,
            final boolean closedByServer) {

        callbackExecutor.execute(() -> {
            if (closedByServer) {
                LOGGER.info(
                        "Client <{}>: WebSocket connection to endpoint <{}> was closed by Server with code <{}> and " +
                                "reason <{}>.", sessionId, messagingConfiguration.getEndpointUri(),
                        serverCloseFrame.getCloseCode(),
                        serverCloseFrame.getCloseReason());
                handleReconnectionIfEnabled();
            } else {
                LOGGER.info("Client <{}>: WebSocket connection to endpoint <{}> was closed by client",
                        sessionId, messagingConfiguration.getEndpointUri());
            }
        });
    }

    @Override
    public void onError(final WebSocket websocket, final WebSocketException cause) {

        callbackExecutor.execute(() -> {
            final String msgPattern = "Client <{}>: Error in WebSocket: {}";
            final String errorMsg; // avoids cluttering the log
            if (null != cause) {
                errorMsg = cause.getClass().getSimpleName() + ": " + cause.getMessage();
            } else {
                errorMsg = "-";
            }
            LOGGER.error(msgPattern, sessionId, errorMsg);
            handleReconnectionIfEnabled();
        });
    }

    private void handleReconnectionIfEnabled() {

        if (messagingConfiguration.isReconnectEnabled()) {
            // reconnect in a while if client was initially connected and we are not reconnecting already
            if (initiallyConnected.get() && reconnecting.compareAndSet(false, true) && null != reconnectExecutor) {
                LOGGER.info("Client <{}>: Reconnection is enabled. Reconnecting in <{}> seconds ...",
                        sessionId, RECONNECTION_TIMEOUT_SECONDS);
                reconnectExecutor.schedule(this::initWebSocketConnectionWithReconnect, RECONNECTION_TIMEOUT_SECONDS,
                        TimeUnit.SECONDS);
            }
        } else {
            LOGGER.info("Client <{}>: Reconnection is NOT enabled. Closing client ...", sessionId);
            close();
        }
    }

    private void initWebSocketConnectionWithReconnect() {
        int count = 0;
        WebSocket newWebSocket = null;
        while (null == newWebSocket) {
            if (0 < count) {
                waitUntilNextReconnectionAttempt();
            }
            ++count;
            newWebSocket = tryToReconnect(count);
        }
        reconnecting.set(false);
    }

    private void waitUntilNextReconnectionAttempt() {
        try {
            LOGGER.info("Client <{}>: Retrying connection initiation again in <{}> seconds ...", sessionId,
                    RECONNECTION_TIMEOUT_SECONDS);
            TimeUnit.SECONDS.sleep(RECONNECTION_TIMEOUT_SECONDS);
        } catch (final InterruptedException ie) {
            LOGGER.error("Client <{}>: Interrupted while waiting for reconnection.", sessionId, ie);
            Thread.currentThread().interrupt();
        }
    }

    @Nullable
    private WebSocket tryToReconnect(final int count) {
        try {
            LOGGER.info("Recreating Websocket..");
            final WebSocket ws = webSocket.get();
            if (ws == null) {
                LOGGER.error("Client <{}>: attempt to reconnect a null websocket", sessionId);
                return null;
            }
            ws.clearHeaders();
            ws.clearListeners();
            return initiateConnection(ws.recreate());
        } catch (final AuthenticationException | IOException e) {
            // log error, but try again (don't end loop)
            final String msgFormat = "Client <{}>: Failed to establish connection ({}): {}";
            LOGGER.error(msgFormat, sessionId, count, e.getMessage());
            return null;
        }
    }

    @Override
    public void onBinaryMessage(final WebSocket websocket, final byte[] binary) {
        callbackExecutor.execute(() -> {
            final String stringMessage = new String(binary, StandardCharsets.UTF_8);
            LOGGER.debug(
                    "Client <{}>: Received WebSocket byte array message <{}>, as string <{}> - don't know what to do" +
                            " with it!.", sessionId, binary, stringMessage);
        });
    }

    @Override
    public void onTextMessage(final WebSocket websocket, final String text) {
        callbackExecutor.execute(() -> {
            LOGGER.trace("Client <{}>: Received WebSocket string message <{}>", sessionId, text);
            handleIncomingMessage(text);
        });
    }

    private void handleIncomingMessage(final String message) {
<<<<<<< HEAD
        switch (message) {
            case PROTOCOL_CMD_START_SEND_EVENTS + PROTOCOL_CMD_ACK_SUFFIX:
                ackSubscription(PROTOCOL_CMD_START_SEND_EVENTS);
                return;
            case PROTOCOL_CMD_STOP_SEND_EVENTS + PROTOCOL_CMD_ACK_SUFFIX:
                ackSubscription(PROTOCOL_CMD_STOP_SEND_EVENTS);
                return;
            case PROTOCOL_CMD_START_SEND_MESSAGES + PROTOCOL_CMD_ACK_SUFFIX:
                ackSubscription(PROTOCOL_CMD_START_SEND_MESSAGES);
                return;
            case PROTOCOL_CMD_STOP_SEND_MESSAGES + PROTOCOL_CMD_ACK_SUFFIX:
                ackSubscription(PROTOCOL_CMD_STOP_SEND_MESSAGES);
                return;
            case PROTOCOL_CMD_START_SEND_LIVE_COMMANDS + PROTOCOL_CMD_ACK_SUFFIX:
                ackSubscription(PROTOCOL_CMD_START_SEND_LIVE_COMMANDS);
                return;
            case PROTOCOL_CMD_STOP_SEND_LIVE_COMMANDS + PROTOCOL_CMD_ACK_SUFFIX:
                ackSubscription(PROTOCOL_CMD_STOP_SEND_LIVE_COMMANDS);
                return;
            case PROTOCOL_CMD_START_SEND_LIVE_EVENTS + PROTOCOL_CMD_ACK_SUFFIX:
                ackSubscription(PROTOCOL_CMD_START_SEND_LIVE_EVENTS);
                return;
            case PROTOCOL_CMD_STOP_SEND_LIVE_EVENTS + PROTOCOL_CMD_ACK_SUFFIX:
                ackSubscription(PROTOCOL_CMD_STOP_SEND_LIVE_EVENTS);
                return;
            case PROTOCOL_CMD_JWT_TOKEN + PROTOCOL_CMD_ACK_SUFFIX:
                LOGGER.trace("Ack for JWT received.");
                return;
            default:
                // no protocol message, treat as JSON below ..
        }

        final JsonObject messageJson = tryToGetMessageAsJsonObject(message);
        if (null == messageJson) {
            return;
        }
        final JsonifiableAdaptable jsonifiableAdaptable = tryToGetJsonifiableAdaptableFromMessageJson(messageJson);
        if (null == jsonifiableAdaptable) {
            return;
        }

        final TopicPath.Channel channel = getChannelOrNull(jsonifiableAdaptable);
        final DittoHeaders headers = jsonifiableAdaptable.getHeaders().orElseGet(DittoHeaders::empty);
        final String correlationId = getCorrelationIdOrThrow(headers).toString();
        if (customAdaptableResponseFutures.containsKey(correlationId)) {
            customAdaptableResponseFutures.remove(correlationId)
                    .complete(jsonifiableAdaptable);
        } else if (TopicPath.Channel.TWIN == channel) {
            handleTwinMessage(message, correlationId, jsonifiableAdaptable);
        } else if (TopicPath.Channel.LIVE == channel) {
            handleLiveMessage(message, correlationId, jsonifiableAdaptable);
        } else if (TopicPath.Channel.NONE == channel) {
            handleNoneChannelMessage(message, jsonifiableAdaptable);
        } else {
            final String msgPattern = "Client <{}>: Got Jsonifiable on unknown channel <{}>: <{}>";
            LOGGER.warn(msgPattern, sessionId, channel, jsonifiableAdaptable);
        }
    }

    private void ackSubscription(final String protocolCommand) {
        final CompletableFuture<Void> subscriptionAckPromise = subscriptionsAcks.remove(protocolCommand);
        if (null != subscriptionAckPromise) {
            LOGGER.trace("Acking pending <{}>.", protocolCommand);
            subscriptionAckPromise.complete(null);
        }
    }

    @Nullable
    private JsonObject tryToGetMessageAsJsonObject(final String message) {
        try {
            return getMessageAsJsonObject(message);
        } catch (final JsonParseException e) {
            // What the hell was the message?
            final String msgPattern = "Client <{}>: Got unknown non-JSON message on WebSocket: {}";
            LOGGER.warn(msgPattern, sessionId, message, e);
            return null; // renounce on Optional because of object creation impact on performance (probably irrelevant)
        }
    }

    private static JsonObject getMessageAsJsonObject(final String message) {
        final JsonValue jsonValue = JsonFactory.readFrom(message);
        if (!jsonValue.isObject()) {
            final String msgPattern = "The WebSocket message was not a JSON object as required:\n{0}";
            throw new JsonParseException(MessageFormat.format(msgPattern, message));
        }
        return jsonValue.asObject();
    }

    @Nullable
    private JsonifiableAdaptable tryToGetJsonifiableAdaptableFromMessageJson(final JsonObject messageJson) {
        try {
            return getJsonifiableAdaptableFromMessageJson(messageJson);
        } catch (final JsonRuntimeException e) {
            // That should not happen; the backend sent a wrong format!
            final String msgPattern = "Client <{}>: Incoming message could not be parsed to JSON due to: <{}>:\n  <{}>";
            LOGGER.warn(msgPattern, sessionId, e.getMessage(), messageJson);
            return null;
        }
    }

    private static JsonifiableAdaptable getJsonifiableAdaptableFromMessageJson(final JsonObject messageJson) {
        return ProtocolFactory.jsonifiableAdaptableFromJson(messageJson);
    }

    @Nullable
    private Signal<?> tryToAdaptToSignal(final Adaptable adaptable, final String message) {
        try {
            return adaptToSignal(adaptable);
        } catch (final DittoRuntimeException e) {
            // That should not happen; the backend sent a wrong format!
            LOGGER.warn("Client <{}>: Incoming message could not be parsed to Signal due to: <{}>:\n <{}>",
                    sessionId, e.getMessage(), message);
            return null;
        }
    }

    private Signal<?> adaptToSignal(final Adaptable adaptable) {
        return protocolAdapter.fromAdaptable(adaptable);
    }

    @Nullable
    private static TopicPath.Channel getChannelOrNull(final Adaptable jsonifiableAdaptable) {
        final TopicPath topicPath = jsonifiableAdaptable.getTopicPath();
        TopicPath.Channel result = topicPath.getChannel();
        if (null == result) {
            result = jsonifiableAdaptable.getHeaders()
                    .flatMap(DittoHeaders::getChannel)
                    .flatMap(TopicPath.Channel::forName)
                    .orElse(null);
        }

        return result;
    }

    private static CharSequence getCorrelationIdOrThrow(final DittoHeaders dittoHeaders) {
        return dittoHeaders.getCorrelationId().orElseThrow(() -> {
            final JsonPointer headersPointer = JsonifiableAdaptable.JsonFields.HEADERS.getPointer();
            final JsonPointer correlationIdPointer = JsonPointer.of(DittoHeaderDefinition.CORRELATION_ID.getKey());

            return new JsonMissingFieldException(headersPointer.append(correlationIdPointer));
        });
    }

    private void handleTwinMessage(final String message, final CharSequence correlationId,
            final JsonifiableAdaptable jsonifiableAdaptable) {

        final Signal<?> signal = tryToAdaptToSignal(jsonifiableAdaptable, message);
        if (null == signal) {
            return;
        }

        if (signal instanceof ThingCommandResponse) {
            LOGGER.debug("Client <{}>: Received TWIN Response JSON: {}", sessionId, message);
            if (signal instanceof ThingErrorResponse) {
                final DittoRuntimeException cre = ((ErrorResponse<?>) signal).getDittoRuntimeException();
                final String description = cre.getDescription().orElse("");
                LOGGER.debug("Client <{}>: Got TWIN ThingErrorResponse: <{}: {} - {}>", sessionId,
                        cre.getClass().getSimpleName(), cre.getMessage(), description);
            }
            commandResponseConsumer.accept((ThingCommandResponse<?>) signal);
        } else if (signal instanceof Acknowledgements) {
            commandResponseConsumer.accept((Acknowledgements) signal);
        } else if (signal instanceof ThingEvent) {
            LOGGER.debug("Client <{}>: Received TWIN Event JSON: {}", sessionId, message);
            handleThingEvent(correlationId, (ThingEvent<?>) signal, TwinImpl.CONSUME_TWIN_EVENTS_HANDLER,
                    jsonifiableAdaptable);
        } else {
            // if we are at this point we must ask: what the hell is that?
            LOGGER.warn("Client <{}>: Got unknown message on WebSocket on TWIN channel: {}",
                    sessionId, message);
        }
    }

    private void handleLiveMessage(final String message, final CharSequence correlationId,
            final JsonifiableAdaptable jsonifiableAdaptable) {

        final Signal<?> signal = tryToAdaptToSignal(jsonifiableAdaptable, message);
        if (null == signal) {
            return;
        }

        if (signal instanceof MessageCommand) {
            LOGGER.debug("Client <{}>: Received LIVE MessageCommand JSON: {}", sessionId,
                    message);
            handleLiveMessage((MessageCommand<?, ?>) signal);
        } else if (signal instanceof MessageCommandResponse) {
            LOGGER.debug("Client <{}>: Received LIVE MessageCommandResponse JSON: {}", sessionId,
                    message);
            handleLiveMessageResponse((MessageCommandResponse<?, ?>) signal);
        } else if (signal instanceof ThingCommand) {
            LOGGER.debug("Client <{}>: Received LIVE ThingCommand JSON: {}", sessionId, message);
            handleLiveCommand(LiveCommandFactory.getInstance().getLiveCommand((ThingCommand<?>) signal), jsonifiableAdaptable);
        } else if (signal instanceof ThingErrorResponse) {
            final DittoRuntimeException cre = ((ThingErrorResponse) signal).getDittoRuntimeException();
            final String description = cre.getDescription().orElse("");
            LOGGER.warn("Client <{}>: Got LIVE ThingErrorResponse: <{}: {} - {}>", sessionId,
                    cre.getClass().getSimpleName(), cre.getMessage(), description);
            if (messageCommandResponseConsumers.containsKey(correlationId.toString())) {
                handleLiveMessageResponse((ThingErrorResponse) signal);
            } else {
                handleLiveCommandResponse((ThingErrorResponse) signal);
            }
        } else if (signal instanceof ThingCommandResponse) {
            LOGGER.debug("Client <{}>: Received LIVE ThingCommandResponse JSON: {}", sessionId,
                    message);
            handleLiveCommandResponse((ThingCommandResponse<?>) signal);
        } else if (signal instanceof ThingEvent) {
            LOGGER.debug("Client <{}>: Received LIVE ThingEvent JSON: {}", sessionId, message);
            handleThingEvent(correlationId, (ThingEvent<?>) signal, LiveImpl.CONSUME_LIVE_EVENTS_HANDLER, jsonifiableAdaptable);
        } else {
            // if we are at this point we must ask: what the hell is that?
            LOGGER.warn("Client <{}>: Got unknown message on WebSocket on LIVE channel: {}",
                    sessionId, message);
        }
    }


    private void handleNoneChannelMessage(final String message, final JsonifiableAdaptable jsonifiableAdaptable) {

        final Signal<?> signal = tryToAdaptToSignal(jsonifiableAdaptable, message);
        if (null == signal) {
            return;
        }

        if (signal instanceof PolicyCommandResponse) {
            LOGGER.debug("Client <{}>: Received PolicyCommandResponse JSON: {}", sessionId, message);
            if (signal instanceof PolicyErrorResponse) {
                final DittoRuntimeException cre = ((PolicyErrorResponse) signal).getDittoRuntimeException();
                final String description = cre.getDescription().orElse("");
                LOGGER.debug("Client <{}>: Got PolicyErrorResponse: <{}: {} - {}>", sessionId,
                        cre.getClass().getSimpleName(), cre.getMessage(), description);
            }
            commandResponseConsumer.accept((PolicyCommandResponse<?>) signal);
        } else {
            // if we are at this point we must ask: what the hell is that?
            LOGGER.warn("Client <{}>: Got unknown message on WebSocket on NONE channel: {}",
                    sessionId, message);
        }
    }

    private void handleThingEvent(final CharSequence correlationId, final ThingEvent<?> jsonifiable,
            final String subscriptionKey, final JsonifiableAdaptable jsonifiableAdaptable) {

        final MessageHeaders messageHeaders =
                MessageHeaders.newBuilder(MessageDirection.FROM, jsonifiable.getEntityId(), jsonifiable.getType())
                        .correlationId(correlationId)
                        .build();
        final Message<ThingEvent<?>> eventMessage = Message.<ThingEvent<?>>newBuilder(messageHeaders)
                .payload(jsonifiable)
                .extra(jsonifiableAdaptable.getPayload().getExtra().orElse(null))
                .build();
        final Consumer<Message<?>> eventConsumer = subscriptions.get(subscriptionKey);
        if (eventConsumer != null) {
            eventConsumer.accept(eventMessage);
        } else {
            LOGGER.debug("Client <{}>: Dropping incoming event as no subscription for consuming events was" +
                            " registered. Did you call 'client.twin().startConsumption()' or" +
                            " 'client.live().startConsumption()' ?",
                    sessionId);
        }
    }

    private void handleLiveMessage(final MessageCommand<?, ?> messageCommand) {

        final Message<?> message = messageCommand.getMessage();
        final Consumer<Message<?>> messageConsumer = subscriptions.get(LiveImpl.CONSUME_LIVE_MESSAGES_HANDLER);
        if (messageConsumer != null) {
            messageConsumer.accept(message);
        } else {
            LOGGER.warn("Client <{}>: Dropping incoming message as no subscription for consuming messages was" +
                    " registered. Did you call 'client.twin().startConsumption()' or" +
                    " 'client.live().startConsumption()'?", sessionId);
        }
    }

    private void handleLiveMessageResponse(final MessageCommandResponse<?, ?> messageCommandResponse) {

        final Message message = messageCommandResponse.getMessage();
        LOGGER.debug("Client <{}>: Received response message: {}", sessionId, message);
        final String correlationId = messageCommandResponse.getDittoHeaders().getCorrelationId().orElse("");
        Optional.ofNullable(messageCommandResponseConsumers.remove(correlationId))
                .ifPresent(consumer -> consumer.getResponseConsumer().accept(message, null));
    }

    private void handleLiveMessageResponse(final ErrorResponse<?> errorResponse) {

        final String correlationId = errorResponse.getDittoHeaders().getCorrelationId().orElse("");
        Optional.ofNullable(messageCommandResponseConsumers.remove(correlationId))
                .ifPresent(consumer ->
                        consumer.getResponseConsumer().accept(null, errorResponse.getDittoRuntimeException()));
    }

    private void handleLiveCommand(final LiveCommand<?, ?> liveCommand,
            final JsonifiableAdaptable jsonifiableAdaptable) {

        final DittoHeaders dittoHeaders = liveCommand.getDittoHeaders();
        final Optional<JsonSchemaVersion> commandSchemaVersion = dittoHeaders.getSchemaVersion();
        // only accept events with either with:
        // * missing schemaVersion, or
        // * with the same schemaVersion as the client uses
        if (!commandSchemaVersion.isPresent() ||
                commandSchemaVersion.get().equals(messagingConfiguration.getJsonSchemaVersion())) {
            final MessageHeaders messageHeaders =
                    MessageHeaders.newBuilder(MessageDirection.FROM, liveCommand.getThingEntityId(),
                            liveCommand.getType())
                            .correlationId(dittoHeaders.getCorrelationId().orElse(null))
                            .build();
            final Message<LiveCommand<?, ?>> liveCommandMessage = Message.<LiveCommand<?, ?>>newBuilder(messageHeaders)
                    .payload(liveCommand)
                    .extra(jsonifiableAdaptable.getPayload().getExtra().orElse(null))
                    .build();

            final Consumer<Message<?>> liveCommandConsumer = subscriptions.get(LiveImpl.CONSUME_LIVE_COMMANDS_HANDLER);
            if (liveCommandConsumer != null) {
                liveCommandConsumer.accept(liveCommandMessage);
            } else {
                LOGGER.warn(
                        "Client <{}>: Dropping incoming live command as no subscription for consuming live commands " +
                                "was registered. Did you call 'client.live().startConsumption()' ?",
                        sessionId);
            }
        } else {
            LOGGER.trace(
                    "Client <{}>: Received live command in other JsonSchemaVersion ({}) than the client uses ({}), not  " +
                            "delivering it: {}", sessionId,
                    commandSchemaVersion.get(),
                    messagingConfiguration.getEndpointUri(), liveCommand);
        }
    }

    private void handleLiveCommandResponse(final CommandResponse<?> commandResponse) {
        commandResponseConsumer.accept(commandResponse);
    }

    /**
     * A LinkedHashMap with a {@code maxSize}, removing the oldest entries as new ones get in.
     */
    private static class LimitedHashMap<K, V> extends LinkedHashMap<K, V> {

        private static final long serialVersionUID = -2771080576933386538L;

        private final int maxSize;

        private LimitedHashMap(final int maxSize) {
            this.maxSize = maxSize;
        }

        @Override
        protected boolean removeEldestEntry(final Map.Entry<K, V> eldest) {
            return size() > maxSize;
        }

        @Override
        public boolean equals(@Nullable final Object o) {
            if (this == o) {
                return true;
            }
            if (o == null || getClass() != o.getClass()) {
                return false;
            }
            if (!super.equals(o)) {
                return false;
            }
            final LimitedHashMap<?, ?> that = (LimitedHashMap<?, ?>) o;
            return maxSize == that.maxSize;
        }

        @Override
        public int hashCode() {
            return Objects.hash(super.hashCode(), maxSize);
        }

        @Override
        public String toString() {
            return getClass().getSimpleName() + " [" +
                    super.toString() +
                    ", maxSize=" + maxSize +
                    "]";
        }

=======
        adaptableBus.publish(message);
>>>>>>> e9d37208
    }

}<|MERGE_RESOLUTION|>--- conflicted
+++ resolved
@@ -43,56 +43,6 @@
 import org.eclipse.ditto.client.messaging.AuthenticationProvider;
 import org.eclipse.ditto.client.messaging.MessagingException;
 import org.eclipse.ditto.client.messaging.MessagingProvider;
-<<<<<<< HEAD
-import org.eclipse.ditto.client.twin.internal.TwinImpl;
-import org.eclipse.ditto.json.JsonFactory;
-import org.eclipse.ditto.json.JsonMissingFieldException;
-import org.eclipse.ditto.json.JsonObject;
-import org.eclipse.ditto.json.JsonParseException;
-import org.eclipse.ditto.json.JsonPointer;
-import org.eclipse.ditto.json.JsonRuntimeException;
-import org.eclipse.ditto.json.JsonValue;
-import org.eclipse.ditto.model.base.common.HttpStatusCode;
-import org.eclipse.ditto.model.base.exceptions.DittoRuntimeException;
-import org.eclipse.ditto.model.base.headers.DittoHeaderDefinition;
-import org.eclipse.ditto.model.base.headers.DittoHeaders;
-import org.eclipse.ditto.model.base.headers.DittoHeadersBuilder;
-import org.eclipse.ditto.model.base.headers.WithDittoHeaders;
-import org.eclipse.ditto.model.base.json.JsonSchemaVersion;
-import org.eclipse.ditto.model.messages.Message;
-import org.eclipse.ditto.model.messages.MessageDirection;
-import org.eclipse.ditto.model.messages.MessageHeaders;
-import org.eclipse.ditto.model.messages.MessageResponseConsumer;
-import org.eclipse.ditto.model.things.ThingId;
-import org.eclipse.ditto.protocoladapter.Adaptable;
-import org.eclipse.ditto.protocoladapter.DittoProtocolAdapter;
-import org.eclipse.ditto.protocoladapter.HeaderTranslator;
-import org.eclipse.ditto.protocoladapter.JsonifiableAdaptable;
-import org.eclipse.ditto.protocoladapter.ProtocolFactory;
-import org.eclipse.ditto.protocoladapter.TopicPath;
-import org.eclipse.ditto.protocoladapter.UnknownCommandException;
-import org.eclipse.ditto.signals.acks.base.Acknowledgements;
-import org.eclipse.ditto.signals.base.Signal;
-import org.eclipse.ditto.signals.commands.base.Command;
-import org.eclipse.ditto.signals.commands.base.CommandResponse;
-import org.eclipse.ditto.signals.commands.base.ErrorResponse;
-import org.eclipse.ditto.signals.commands.live.LiveCommandFactory;
-import org.eclipse.ditto.signals.commands.live.base.LiveCommand;
-import org.eclipse.ditto.signals.commands.messages.MessageCommand;
-import org.eclipse.ditto.signals.commands.messages.MessageCommandResponse;
-import org.eclipse.ditto.signals.commands.messages.SendFeatureMessage;
-import org.eclipse.ditto.signals.commands.messages.SendFeatureMessageResponse;
-import org.eclipse.ditto.signals.commands.messages.SendThingMessage;
-import org.eclipse.ditto.signals.commands.messages.SendThingMessageResponse;
-import org.eclipse.ditto.signals.commands.policies.PolicyCommandResponse;
-import org.eclipse.ditto.signals.commands.policies.PolicyErrorResponse;
-import org.eclipse.ditto.signals.commands.things.ThingCommand;
-import org.eclipse.ditto.signals.commands.things.ThingCommandResponse;
-import org.eclipse.ditto.signals.commands.things.ThingErrorResponse;
-import org.eclipse.ditto.signals.events.base.Event;
-import org.eclipse.ditto.signals.events.things.ThingEvent;
-=======
->>>>>>> e9d37208
 import org.slf4j.Logger;
 import org.slf4j.LoggerFactory;
 
@@ -336,234 +286,6 @@
     }
 
     @Override
-<<<<<<< HEAD
-    public void send(final Message<?> message, final TopicPath.Channel channel) {
-        final DittoHeadersBuilder<?, ?> headersBuilder = DittoHeaders.newBuilder();
-        final Optional<String> optionalCorrelationId = message.getCorrelationId();
-        optionalCorrelationId.ifPresent(headersBuilder::correlationId);
-        final DittoHeaders dittoHeaders = headersBuilder.build();
-
-        final ThingId thingId = message.getThingEntityId();
-        final Optional<HttpStatusCode> statusCodeOptional = message.getStatusCode();
-        final Optional<String> featureIdOptional = message.getFeatureId();
-        final Adaptable adaptable;
-        if (statusCodeOptional.isPresent()) {
-            // this is treated as a response message
-            final HttpStatusCode statusCode = statusCodeOptional.get();
-            final MessageCommandResponse<?, ?> messageCommandResponse = featureIdOptional.isPresent()
-                    ? SendFeatureMessageResponse.of(thingId, featureIdOptional.get(), message, statusCode, dittoHeaders)
-                    : SendThingMessageResponse.of(thingId, message, statusCode, dittoHeaders);
-            adaptable = tryToConvertToAdaptable(messageCommandResponse);
-        } else {
-            final MessageCommand<?, ?> messageCommand = featureIdOptional.isPresent()
-                    ? SendFeatureMessage.of(thingId, featureIdOptional.get(), message, dittoHeaders)
-                    : SendThingMessage.of(thingId, message, dittoHeaders);
-            adaptable = tryToConvertToAdaptable(messageCommand);
-
-            final Optional<MessageResponseConsumer<?>> optionalResponseConsumer = message.getResponseConsumer();
-            if (optionalCorrelationId.isPresent() && optionalResponseConsumer.isPresent()) {
-                messageCommandResponseConsumers.put(optionalCorrelationId.get(), optionalResponseConsumer.get());
-            }
-        }
-        doSendAdaptable(adaptable);
-    }
-
-    @Nullable
-    private Adaptable tryToConvertToAdaptable(final MessageCommandResponse<?, ?> messageCommandResponse) {
-        try {
-            return protocolAdapter.toAdaptable(messageCommandResponse);
-        } catch (final UnknownCommandException e) {
-            logUnknownType(messageCommandResponse, e);
-            return null;
-        }
-    }
-
-    private <T> void logUnknownType(final T type, final Throwable throwable) {
-        final String typeName = type.getClass().getSimpleName();
-        LOGGER.error("Client <{}>: Unknown {} type: <{}> - NOT sending via Ditto WebSocket!",
-                sessionId,
-                typeName, throwable.getMessage());
-    }
-
-    @Nullable
-    private Adaptable tryToConvertToAdaptable(final MessageCommand<?, ?> messageCommand) {
-        try {
-            return protocolAdapter.toAdaptable(messageCommand);
-        } catch (final UnknownCommandException e) {
-            logUnknownType(messageCommand, e);
-            return null;
-        }
-    }
-
-    @Override
-    public void sendCommand(final Command<?> command, final TopicPath.Channel channel) {
-        doSendAdaptable(tryToConvertToAdaptable(command, channel));
-    }
-
-    @Nullable
-    private Adaptable tryToConvertToAdaptable(final Command<?> command, final TopicPath.Channel channel) {
-
-        try {
-            final Command<?> adjustedCommand = command.setDittoHeaders(adjustHeadersForLive(command));
-            return protocolAdapter.toAdaptable(adjustedCommand, channel);
-        } catch (final UnknownCommandException e) {
-            logUnknownType(command, e);
-            return null;
-        }
-    }
-
-    @Override
-    public void sendCommandResponse(final CommandResponse<?> commandResponse, final TopicPath.Channel channel) {
-        doSendAdaptable(tryToConvertToAdaptable(commandResponse, channel));
-    }
-
-    @Nullable
-    private Adaptable tryToConvertToAdaptable(final CommandResponse<?> commandResponse,
-            final TopicPath.Channel channel) {
-
-        try {
-            final CommandResponse<?> adjustedResponse = commandResponse.setDittoHeaders(
-                    adjustHeadersForLive(commandResponse));
-            return protocolAdapter.toAdaptable(adjustedResponse, channel);
-        } catch (final UnknownCommandException e) {
-            logUnknownType(commandResponse, e);
-            return null;
-        }
-    }
-
-    @Override
-    public void emitEvent(final Event<?> event, final TopicPath.Channel channel) {
-        doSendAdaptable(tryToConvertToAdaptable(event, channel));
-    }
-
-    @Nullable
-    private Adaptable tryToConvertToAdaptable(final Event<?> event, final TopicPath.Channel channel) {
-
-        try {
-            final Event<?> adjustedEvent = event.setDittoHeaders(adjustHeadersForLive(event));
-            return protocolAdapter.toAdaptable(adjustedEvent, channel);
-        } catch (final UnknownCommandException e) {
-            logUnknownType(event, e);
-            return null;
-        }
-    }
-
-    private static DittoHeaders adjustHeadersForLive(final WithDittoHeaders<?> withDittoHeaders) {
-        return withDittoHeaders.getDittoHeaders().toBuilder()
-                .removeHeader(DittoHeaderDefinition.READ_SUBJECTS.getKey())
-                .removeHeader(DittoHeaderDefinition.AUTHORIZATION_CONTEXT.getKey())
-                .removeHeader(DittoHeaderDefinition.RESPONSE_REQUIRED.getKey())
-                .build();
-    }
-
-    @Override
-    public CompletableFuture<Adaptable> sendAdaptable(final Adaptable adaptable) {
-        DittoHeaders headers = adaptable.getHeaders().orElseGet(DittoHeaders::empty);
-        Adaptable adaptableToSend = adaptable;
-        if (!headers.getCorrelationId().isPresent()) {
-            final String newCorrelationId = UUID.randomUUID().toString();
-            headers = headers.toBuilder().correlationId(newCorrelationId)
-                    .build();
-            adaptableToSend = adaptable.setDittoHeaders(headers);
-        }
-
-        final String correlationId = getCorrelationIdOrThrow(headers).toString();
-        doSendAdaptable(adaptableToSend);
-
-        final CompletableFuture<Adaptable> responseFuture = new CompletableFuture<>();
-        customAdaptableResponseFutures.put(correlationId, responseFuture);
-        return responseFuture;
-    }
-
-    @Override
-    public void emitSignal(final Signal<?> signal) {
-        try {
-            final Signal<?> adjustedSignal = signal.setDittoHeaders(adjustHeadersForLive(signal));
-            final Adaptable adaptable = protocolAdapter.toAdaptable(adjustedSignal);
-            doSendAdaptable(adaptable);
-        } catch (final UnknownCommandException e) {
-            logUnknownType(signal, e);
-        }
-    }
-
-    private void doSendAdaptable(@Nullable final Adaptable adaptable) {
-        if (null == adaptable) {
-            return;
-        }
-        if (webSocket != null && webSocket.isOpen()) {
-            final String stringMessage = ProtocolFactory.wrapAsJsonifiableAdaptable(adaptable).toJsonString();
-            LOGGER.debug("Client <{}>: Sending JSON: {}", sessionId,
-                    stringMessage);
-            webSocket.sendText(stringMessage);
-        } else {
-            LOGGER.error("Client <{}>: WebSocket is not connected - going to discard Adaptable '{}'",
-                    sessionId, adaptable);
-        }
-    }
-
-    @Override
-    public void registerReplyHandler(final Consumer<CommandResponse<?>> commandResponseHandler) {
-        commandResponseConsumer = commandResponseHandler;
-    }
-
-    @Override
-    public boolean registerMessageHandler(final String name, final Map<String, String> registrationConfig,
-            final Consumer<Message<?>> handler, final CompletableFuture<Void> receiptFuture) {
-        if (subscriptions.containsKey(name)) {
-            LOGGER.info("Client <{}>: Handler {} already registered for client",
-                    sessionId, name);
-            receiptFuture.complete(null);
-            return false;
-        }
-
-        LOGGER.trace("Client <{}>: Registering incoming message handler'", sessionId);
-        subscriptions.put(name, handler);
-        registrationConfigs.put(name, registrationConfig);
-
-        // connection already opened - finish future:
-        if (webSocket != null) {
-            switch (name) {
-                case TwinImpl.CONSUME_TWIN_EVENTS_HANDLER:
-                    sendMeTwinEvents = true;
-                    askBackend(PROTOCOL_CMD_START_SEND_EVENTS, registrationConfig, receiptFuture);
-                    break;
-                case LiveImpl.CONSUME_LIVE_MESSAGES_HANDLER:
-                    sendMeLiveMessages = true;
-                    askBackend(PROTOCOL_CMD_START_SEND_MESSAGES, registrationConfig, receiptFuture);
-                    break;
-                case LiveImpl.CONSUME_LIVE_COMMANDS_HANDLER:
-                    sendMeLiveCommands = true;
-                    askBackend(PROTOCOL_CMD_START_SEND_LIVE_COMMANDS, registrationConfig, receiptFuture);
-                    break;
-                case LiveImpl.CONSUME_LIVE_EVENTS_HANDLER:
-                    sendMeLiveEvents = true;
-                    askBackend(PROTOCOL_CMD_START_SEND_LIVE_EVENTS, registrationConfig, receiptFuture);
-                    break;
-                default:
-                    break;
-            }
-        }
-
-        return true;
-    }
-
-    @Override
-    public synchronized void deregisterMessageHandler(final String name, final CompletableFuture<Void> future) {
-        subscriptions.remove(name);
-
-        if (TwinImpl.CONSUME_TWIN_EVENTS_HANDLER.equals(name)) {
-            sendMeTwinEvents = false;
-            askBackend(PROTOCOL_CMD_STOP_SEND_EVENTS, Collections.emptyMap(), future);
-        } else if (LiveImpl.CONSUME_LIVE_MESSAGES_HANDLER.equals(name)) {
-            sendMeLiveMessages = false;
-            askBackend(PROTOCOL_CMD_STOP_SEND_MESSAGES, Collections.emptyMap(), future);
-        } else if (LiveImpl.CONSUME_LIVE_COMMANDS_HANDLER.equals(name)) {
-            sendMeLiveCommands = false;
-            askBackend(PROTOCOL_CMD_STOP_SEND_LIVE_COMMANDS, Collections.emptyMap(), future);
-        } else if (LiveImpl.CONSUME_LIVE_EVENTS_HANDLER.equals(name)) {
-            sendMeLiveEvents = false;
-            askBackend(PROTOCOL_CMD_STOP_SEND_LIVE_EVENTS, Collections.emptyMap(), future);
-=======
     public void emit(final String message) {
         sendToWebsocket(message);
     }
@@ -576,7 +298,6 @@
         } else {
             LOGGER.error("Client <{}>: WebSocket is not connected - going to discard message '{}'",
                     sessionId, stringMessage);
->>>>>>> e9d37208
         }
     }
 
@@ -742,390 +463,7 @@
     }
 
     private void handleIncomingMessage(final String message) {
-<<<<<<< HEAD
-        switch (message) {
-            case PROTOCOL_CMD_START_SEND_EVENTS + PROTOCOL_CMD_ACK_SUFFIX:
-                ackSubscription(PROTOCOL_CMD_START_SEND_EVENTS);
-                return;
-            case PROTOCOL_CMD_STOP_SEND_EVENTS + PROTOCOL_CMD_ACK_SUFFIX:
-                ackSubscription(PROTOCOL_CMD_STOP_SEND_EVENTS);
-                return;
-            case PROTOCOL_CMD_START_SEND_MESSAGES + PROTOCOL_CMD_ACK_SUFFIX:
-                ackSubscription(PROTOCOL_CMD_START_SEND_MESSAGES);
-                return;
-            case PROTOCOL_CMD_STOP_SEND_MESSAGES + PROTOCOL_CMD_ACK_SUFFIX:
-                ackSubscription(PROTOCOL_CMD_STOP_SEND_MESSAGES);
-                return;
-            case PROTOCOL_CMD_START_SEND_LIVE_COMMANDS + PROTOCOL_CMD_ACK_SUFFIX:
-                ackSubscription(PROTOCOL_CMD_START_SEND_LIVE_COMMANDS);
-                return;
-            case PROTOCOL_CMD_STOP_SEND_LIVE_COMMANDS + PROTOCOL_CMD_ACK_SUFFIX:
-                ackSubscription(PROTOCOL_CMD_STOP_SEND_LIVE_COMMANDS);
-                return;
-            case PROTOCOL_CMD_START_SEND_LIVE_EVENTS + PROTOCOL_CMD_ACK_SUFFIX:
-                ackSubscription(PROTOCOL_CMD_START_SEND_LIVE_EVENTS);
-                return;
-            case PROTOCOL_CMD_STOP_SEND_LIVE_EVENTS + PROTOCOL_CMD_ACK_SUFFIX:
-                ackSubscription(PROTOCOL_CMD_STOP_SEND_LIVE_EVENTS);
-                return;
-            case PROTOCOL_CMD_JWT_TOKEN + PROTOCOL_CMD_ACK_SUFFIX:
-                LOGGER.trace("Ack for JWT received.");
-                return;
-            default:
-                // no protocol message, treat as JSON below ..
-        }
-
-        final JsonObject messageJson = tryToGetMessageAsJsonObject(message);
-        if (null == messageJson) {
-            return;
-        }
-        final JsonifiableAdaptable jsonifiableAdaptable = tryToGetJsonifiableAdaptableFromMessageJson(messageJson);
-        if (null == jsonifiableAdaptable) {
-            return;
-        }
-
-        final TopicPath.Channel channel = getChannelOrNull(jsonifiableAdaptable);
-        final DittoHeaders headers = jsonifiableAdaptable.getHeaders().orElseGet(DittoHeaders::empty);
-        final String correlationId = getCorrelationIdOrThrow(headers).toString();
-        if (customAdaptableResponseFutures.containsKey(correlationId)) {
-            customAdaptableResponseFutures.remove(correlationId)
-                    .complete(jsonifiableAdaptable);
-        } else if (TopicPath.Channel.TWIN == channel) {
-            handleTwinMessage(message, correlationId, jsonifiableAdaptable);
-        } else if (TopicPath.Channel.LIVE == channel) {
-            handleLiveMessage(message, correlationId, jsonifiableAdaptable);
-        } else if (TopicPath.Channel.NONE == channel) {
-            handleNoneChannelMessage(message, jsonifiableAdaptable);
-        } else {
-            final String msgPattern = "Client <{}>: Got Jsonifiable on unknown channel <{}>: <{}>";
-            LOGGER.warn(msgPattern, sessionId, channel, jsonifiableAdaptable);
-        }
-    }
-
-    private void ackSubscription(final String protocolCommand) {
-        final CompletableFuture<Void> subscriptionAckPromise = subscriptionsAcks.remove(protocolCommand);
-        if (null != subscriptionAckPromise) {
-            LOGGER.trace("Acking pending <{}>.", protocolCommand);
-            subscriptionAckPromise.complete(null);
-        }
-    }
-
-    @Nullable
-    private JsonObject tryToGetMessageAsJsonObject(final String message) {
-        try {
-            return getMessageAsJsonObject(message);
-        } catch (final JsonParseException e) {
-            // What the hell was the message?
-            final String msgPattern = "Client <{}>: Got unknown non-JSON message on WebSocket: {}";
-            LOGGER.warn(msgPattern, sessionId, message, e);
-            return null; // renounce on Optional because of object creation impact on performance (probably irrelevant)
-        }
-    }
-
-    private static JsonObject getMessageAsJsonObject(final String message) {
-        final JsonValue jsonValue = JsonFactory.readFrom(message);
-        if (!jsonValue.isObject()) {
-            final String msgPattern = "The WebSocket message was not a JSON object as required:\n{0}";
-            throw new JsonParseException(MessageFormat.format(msgPattern, message));
-        }
-        return jsonValue.asObject();
-    }
-
-    @Nullable
-    private JsonifiableAdaptable tryToGetJsonifiableAdaptableFromMessageJson(final JsonObject messageJson) {
-        try {
-            return getJsonifiableAdaptableFromMessageJson(messageJson);
-        } catch (final JsonRuntimeException e) {
-            // That should not happen; the backend sent a wrong format!
-            final String msgPattern = "Client <{}>: Incoming message could not be parsed to JSON due to: <{}>:\n  <{}>";
-            LOGGER.warn(msgPattern, sessionId, e.getMessage(), messageJson);
-            return null;
-        }
-    }
-
-    private static JsonifiableAdaptable getJsonifiableAdaptableFromMessageJson(final JsonObject messageJson) {
-        return ProtocolFactory.jsonifiableAdaptableFromJson(messageJson);
-    }
-
-    @Nullable
-    private Signal<?> tryToAdaptToSignal(final Adaptable adaptable, final String message) {
-        try {
-            return adaptToSignal(adaptable);
-        } catch (final DittoRuntimeException e) {
-            // That should not happen; the backend sent a wrong format!
-            LOGGER.warn("Client <{}>: Incoming message could not be parsed to Signal due to: <{}>:\n <{}>",
-                    sessionId, e.getMessage(), message);
-            return null;
-        }
-    }
-
-    private Signal<?> adaptToSignal(final Adaptable adaptable) {
-        return protocolAdapter.fromAdaptable(adaptable);
-    }
-
-    @Nullable
-    private static TopicPath.Channel getChannelOrNull(final Adaptable jsonifiableAdaptable) {
-        final TopicPath topicPath = jsonifiableAdaptable.getTopicPath();
-        TopicPath.Channel result = topicPath.getChannel();
-        if (null == result) {
-            result = jsonifiableAdaptable.getHeaders()
-                    .flatMap(DittoHeaders::getChannel)
-                    .flatMap(TopicPath.Channel::forName)
-                    .orElse(null);
-        }
-
-        return result;
-    }
-
-    private static CharSequence getCorrelationIdOrThrow(final DittoHeaders dittoHeaders) {
-        return dittoHeaders.getCorrelationId().orElseThrow(() -> {
-            final JsonPointer headersPointer = JsonifiableAdaptable.JsonFields.HEADERS.getPointer();
-            final JsonPointer correlationIdPointer = JsonPointer.of(DittoHeaderDefinition.CORRELATION_ID.getKey());
-
-            return new JsonMissingFieldException(headersPointer.append(correlationIdPointer));
-        });
-    }
-
-    private void handleTwinMessage(final String message, final CharSequence correlationId,
-            final JsonifiableAdaptable jsonifiableAdaptable) {
-
-        final Signal<?> signal = tryToAdaptToSignal(jsonifiableAdaptable, message);
-        if (null == signal) {
-            return;
-        }
-
-        if (signal instanceof ThingCommandResponse) {
-            LOGGER.debug("Client <{}>: Received TWIN Response JSON: {}", sessionId, message);
-            if (signal instanceof ThingErrorResponse) {
-                final DittoRuntimeException cre = ((ErrorResponse<?>) signal).getDittoRuntimeException();
-                final String description = cre.getDescription().orElse("");
-                LOGGER.debug("Client <{}>: Got TWIN ThingErrorResponse: <{}: {} - {}>", sessionId,
-                        cre.getClass().getSimpleName(), cre.getMessage(), description);
-            }
-            commandResponseConsumer.accept((ThingCommandResponse<?>) signal);
-        } else if (signal instanceof Acknowledgements) {
-            commandResponseConsumer.accept((Acknowledgements) signal);
-        } else if (signal instanceof ThingEvent) {
-            LOGGER.debug("Client <{}>: Received TWIN Event JSON: {}", sessionId, message);
-            handleThingEvent(correlationId, (ThingEvent<?>) signal, TwinImpl.CONSUME_TWIN_EVENTS_HANDLER,
-                    jsonifiableAdaptable);
-        } else {
-            // if we are at this point we must ask: what the hell is that?
-            LOGGER.warn("Client <{}>: Got unknown message on WebSocket on TWIN channel: {}",
-                    sessionId, message);
-        }
-    }
-
-    private void handleLiveMessage(final String message, final CharSequence correlationId,
-            final JsonifiableAdaptable jsonifiableAdaptable) {
-
-        final Signal<?> signal = tryToAdaptToSignal(jsonifiableAdaptable, message);
-        if (null == signal) {
-            return;
-        }
-
-        if (signal instanceof MessageCommand) {
-            LOGGER.debug("Client <{}>: Received LIVE MessageCommand JSON: {}", sessionId,
-                    message);
-            handleLiveMessage((MessageCommand<?, ?>) signal);
-        } else if (signal instanceof MessageCommandResponse) {
-            LOGGER.debug("Client <{}>: Received LIVE MessageCommandResponse JSON: {}", sessionId,
-                    message);
-            handleLiveMessageResponse((MessageCommandResponse<?, ?>) signal);
-        } else if (signal instanceof ThingCommand) {
-            LOGGER.debug("Client <{}>: Received LIVE ThingCommand JSON: {}", sessionId, message);
-            handleLiveCommand(LiveCommandFactory.getInstance().getLiveCommand((ThingCommand<?>) signal), jsonifiableAdaptable);
-        } else if (signal instanceof ThingErrorResponse) {
-            final DittoRuntimeException cre = ((ThingErrorResponse) signal).getDittoRuntimeException();
-            final String description = cre.getDescription().orElse("");
-            LOGGER.warn("Client <{}>: Got LIVE ThingErrorResponse: <{}: {} - {}>", sessionId,
-                    cre.getClass().getSimpleName(), cre.getMessage(), description);
-            if (messageCommandResponseConsumers.containsKey(correlationId.toString())) {
-                handleLiveMessageResponse((ThingErrorResponse) signal);
-            } else {
-                handleLiveCommandResponse((ThingErrorResponse) signal);
-            }
-        } else if (signal instanceof ThingCommandResponse) {
-            LOGGER.debug("Client <{}>: Received LIVE ThingCommandResponse JSON: {}", sessionId,
-                    message);
-            handleLiveCommandResponse((ThingCommandResponse<?>) signal);
-        } else if (signal instanceof ThingEvent) {
-            LOGGER.debug("Client <{}>: Received LIVE ThingEvent JSON: {}", sessionId, message);
-            handleThingEvent(correlationId, (ThingEvent<?>) signal, LiveImpl.CONSUME_LIVE_EVENTS_HANDLER, jsonifiableAdaptable);
-        } else {
-            // if we are at this point we must ask: what the hell is that?
-            LOGGER.warn("Client <{}>: Got unknown message on WebSocket on LIVE channel: {}",
-                    sessionId, message);
-        }
-    }
-
-
-    private void handleNoneChannelMessage(final String message, final JsonifiableAdaptable jsonifiableAdaptable) {
-
-        final Signal<?> signal = tryToAdaptToSignal(jsonifiableAdaptable, message);
-        if (null == signal) {
-            return;
-        }
-
-        if (signal instanceof PolicyCommandResponse) {
-            LOGGER.debug("Client <{}>: Received PolicyCommandResponse JSON: {}", sessionId, message);
-            if (signal instanceof PolicyErrorResponse) {
-                final DittoRuntimeException cre = ((PolicyErrorResponse) signal).getDittoRuntimeException();
-                final String description = cre.getDescription().orElse("");
-                LOGGER.debug("Client <{}>: Got PolicyErrorResponse: <{}: {} - {}>", sessionId,
-                        cre.getClass().getSimpleName(), cre.getMessage(), description);
-            }
-            commandResponseConsumer.accept((PolicyCommandResponse<?>) signal);
-        } else {
-            // if we are at this point we must ask: what the hell is that?
-            LOGGER.warn("Client <{}>: Got unknown message on WebSocket on NONE channel: {}",
-                    sessionId, message);
-        }
-    }
-
-    private void handleThingEvent(final CharSequence correlationId, final ThingEvent<?> jsonifiable,
-            final String subscriptionKey, final JsonifiableAdaptable jsonifiableAdaptable) {
-
-        final MessageHeaders messageHeaders =
-                MessageHeaders.newBuilder(MessageDirection.FROM, jsonifiable.getEntityId(), jsonifiable.getType())
-                        .correlationId(correlationId)
-                        .build();
-        final Message<ThingEvent<?>> eventMessage = Message.<ThingEvent<?>>newBuilder(messageHeaders)
-                .payload(jsonifiable)
-                .extra(jsonifiableAdaptable.getPayload().getExtra().orElse(null))
-                .build();
-        final Consumer<Message<?>> eventConsumer = subscriptions.get(subscriptionKey);
-        if (eventConsumer != null) {
-            eventConsumer.accept(eventMessage);
-        } else {
-            LOGGER.debug("Client <{}>: Dropping incoming event as no subscription for consuming events was" +
-                            " registered. Did you call 'client.twin().startConsumption()' or" +
-                            " 'client.live().startConsumption()' ?",
-                    sessionId);
-        }
-    }
-
-    private void handleLiveMessage(final MessageCommand<?, ?> messageCommand) {
-
-        final Message<?> message = messageCommand.getMessage();
-        final Consumer<Message<?>> messageConsumer = subscriptions.get(LiveImpl.CONSUME_LIVE_MESSAGES_HANDLER);
-        if (messageConsumer != null) {
-            messageConsumer.accept(message);
-        } else {
-            LOGGER.warn("Client <{}>: Dropping incoming message as no subscription for consuming messages was" +
-                    " registered. Did you call 'client.twin().startConsumption()' or" +
-                    " 'client.live().startConsumption()'?", sessionId);
-        }
-    }
-
-    private void handleLiveMessageResponse(final MessageCommandResponse<?, ?> messageCommandResponse) {
-
-        final Message message = messageCommandResponse.getMessage();
-        LOGGER.debug("Client <{}>: Received response message: {}", sessionId, message);
-        final String correlationId = messageCommandResponse.getDittoHeaders().getCorrelationId().orElse("");
-        Optional.ofNullable(messageCommandResponseConsumers.remove(correlationId))
-                .ifPresent(consumer -> consumer.getResponseConsumer().accept(message, null));
-    }
-
-    private void handleLiveMessageResponse(final ErrorResponse<?> errorResponse) {
-
-        final String correlationId = errorResponse.getDittoHeaders().getCorrelationId().orElse("");
-        Optional.ofNullable(messageCommandResponseConsumers.remove(correlationId))
-                .ifPresent(consumer ->
-                        consumer.getResponseConsumer().accept(null, errorResponse.getDittoRuntimeException()));
-    }
-
-    private void handleLiveCommand(final LiveCommand<?, ?> liveCommand,
-            final JsonifiableAdaptable jsonifiableAdaptable) {
-
-        final DittoHeaders dittoHeaders = liveCommand.getDittoHeaders();
-        final Optional<JsonSchemaVersion> commandSchemaVersion = dittoHeaders.getSchemaVersion();
-        // only accept events with either with:
-        // * missing schemaVersion, or
-        // * with the same schemaVersion as the client uses
-        if (!commandSchemaVersion.isPresent() ||
-                commandSchemaVersion.get().equals(messagingConfiguration.getJsonSchemaVersion())) {
-            final MessageHeaders messageHeaders =
-                    MessageHeaders.newBuilder(MessageDirection.FROM, liveCommand.getThingEntityId(),
-                            liveCommand.getType())
-                            .correlationId(dittoHeaders.getCorrelationId().orElse(null))
-                            .build();
-            final Message<LiveCommand<?, ?>> liveCommandMessage = Message.<LiveCommand<?, ?>>newBuilder(messageHeaders)
-                    .payload(liveCommand)
-                    .extra(jsonifiableAdaptable.getPayload().getExtra().orElse(null))
-                    .build();
-
-            final Consumer<Message<?>> liveCommandConsumer = subscriptions.get(LiveImpl.CONSUME_LIVE_COMMANDS_HANDLER);
-            if (liveCommandConsumer != null) {
-                liveCommandConsumer.accept(liveCommandMessage);
-            } else {
-                LOGGER.warn(
-                        "Client <{}>: Dropping incoming live command as no subscription for consuming live commands " +
-                                "was registered. Did you call 'client.live().startConsumption()' ?",
-                        sessionId);
-            }
-        } else {
-            LOGGER.trace(
-                    "Client <{}>: Received live command in other JsonSchemaVersion ({}) than the client uses ({}), not  " +
-                            "delivering it: {}", sessionId,
-                    commandSchemaVersion.get(),
-                    messagingConfiguration.getEndpointUri(), liveCommand);
-        }
-    }
-
-    private void handleLiveCommandResponse(final CommandResponse<?> commandResponse) {
-        commandResponseConsumer.accept(commandResponse);
-    }
-
-    /**
-     * A LinkedHashMap with a {@code maxSize}, removing the oldest entries as new ones get in.
-     */
-    private static class LimitedHashMap<K, V> extends LinkedHashMap<K, V> {
-
-        private static final long serialVersionUID = -2771080576933386538L;
-
-        private final int maxSize;
-
-        private LimitedHashMap(final int maxSize) {
-            this.maxSize = maxSize;
-        }
-
-        @Override
-        protected boolean removeEldestEntry(final Map.Entry<K, V> eldest) {
-            return size() > maxSize;
-        }
-
-        @Override
-        public boolean equals(@Nullable final Object o) {
-            if (this == o) {
-                return true;
-            }
-            if (o == null || getClass() != o.getClass()) {
-                return false;
-            }
-            if (!super.equals(o)) {
-                return false;
-            }
-            final LimitedHashMap<?, ?> that = (LimitedHashMap<?, ?>) o;
-            return maxSize == that.maxSize;
-        }
-
-        @Override
-        public int hashCode() {
-            return Objects.hash(super.hashCode(), maxSize);
-        }
-
-        @Override
-        public String toString() {
-            return getClass().getSimpleName() + " [" +
-                    super.toString() +
-                    ", maxSize=" + maxSize +
-                    "]";
-        }
-
-=======
         adaptableBus.publish(message);
->>>>>>> e9d37208
     }
 
 }