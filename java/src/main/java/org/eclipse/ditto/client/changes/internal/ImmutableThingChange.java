--- conflicted
+++ resolved
@@ -77,7 +77,8 @@
             final Consumer<Acknowledgement> acknowledgementPublisher) {
 
         this(new ImmutableChange(checkNotNull(entityId, "Thing ID"), checkNotNull(changeAction, "change action"), path,
-                getJsonValueForThing(thing), revision, timestamp, extra, dittoHeaders, acknowledgementPublisher), thing);
+                        getJsonValueForThing(thing), revision, timestamp, extra, dittoHeaders, acknowledgementPublisher),
+                thing);
     }
 
     @Nullable
@@ -94,12 +95,9 @@
      * deleted.
      * @param revision the revision (change counter) of the change.
      * @param timestamp the timestamp of the change.
-<<<<<<< HEAD
      * @param dittoHeaders the DittoHeaders of the event which lead to the change.
      * @param acknowledgementPublisher the consumer for publishing built acknowledgements to the Ditto backend.
-=======
      * @param extra the extra data to be included in the change.
->>>>>>> e9d37208
      * @throws NullPointerException if any required argument is {@code null}.
      */
     public ImmutableThingChange(final ThingId thingId,
@@ -194,7 +192,8 @@
     }
 
     @Override
-    public void handleAcknowledgementRequests(final Consumer<Collection<AcknowledgementRequestHandle>> acknowledgementHandles) {
+    public void handleAcknowledgementRequests(
+            final Consumer<Collection<AcknowledgementRequestHandle>> acknowledgementHandles) {
         change.handleAcknowledgementRequests(acknowledgementHandles);
     }
 
