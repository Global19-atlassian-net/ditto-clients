/*
 * Copyright (c) 2019 Contributors to the Eclipse Foundation
 *
 * See the NOTICE file(s) distributed with this work for additional
 * information regarding copyright ownership.
 *
 * This program and the accompanying materials are made available under the
 * terms of the Eclipse Public License 2.0 which is available at
 * http://www.eclipse.org/legal/epl-2.0
 *
 * SPDX-License-Identifier: EPL-2.0
 */
package org.eclipse.ditto.client.configuration;

import static org.eclipse.ditto.model.base.common.ConditionChecker.checkArgument;
import static org.eclipse.ditto.model.base.common.ConditionChecker.checkNotNull;

import java.net.URI;
import java.text.MessageFormat;
import java.time.Duration;
import java.util.Arrays;
import java.util.List;
import java.util.Optional;
import java.util.regex.Matcher;
import java.util.regex.Pattern;

import javax.annotation.Nullable;

import org.eclipse.ditto.model.base.json.JsonSchemaVersion;

/**
 * Provides Ditto WebSocket messaging specific configuration.
 *
 * @since 1.0.0
 */
public final class WebSocketMessagingConfiguration implements MessagingConfiguration {

    private final Duration timeout;
    private final JsonSchemaVersion jsonSchemaVersion;
    private final URI endpointUri;
    private final boolean reconnectEnabled;
    @Nullable private final ProxyConfiguration proxyConfiguration;
    @Nullable private final TrustStoreConfiguration trustStoreConfiguration;

<<<<<<< HEAD
    public WebSocketMessagingConfiguration(final WebSocketMessagingConfigurationBuilder builder,
            final URI endpointUri) {

        jsonSchemaVersion = builder.jsonSchemaVersion;
        reconnectEnabled = builder.reconnectEnabled;
        proxyConfiguration = builder.proxyConfiguration;
        trustStoreConfiguration = builder.trustStoreConfiguration;
=======
    private WebSocketMessagingConfiguration(final Duration timeout, final JsonSchemaVersion jsonSchemaVersion,
            final URI endpointUri,
            final boolean reconnectEnabled, @Nullable final ProxyConfiguration proxyConfiguration,
            @Nullable final TrustStoreConfiguration trustStoreConfiguration) {
        this.timeout = timeout;
        this.jsonSchemaVersion = jsonSchemaVersion;
>>>>>>> e9d37208
        this.endpointUri = endpointUri;
    }

    public static MessagingConfiguration.Builder newBuilder() {
        return new WebSocketMessagingConfigurationBuilder();
    }

    @Override
    public Duration getTimeout() {
        return timeout;
    }

    @Override
    public JsonSchemaVersion getJsonSchemaVersion() {
        return jsonSchemaVersion;
    }

    @Override
    public URI getEndpointUri() {
        return endpointUri;
    }

    @Override
    public boolean isReconnectEnabled() {
        return reconnectEnabled;
    }

    @Override
    public Optional<ProxyConfiguration> getProxyConfiguration() {
        return Optional.ofNullable(proxyConfiguration);
    }

    @Override
    public Optional<TrustStoreConfiguration> getTrustStoreConfiguration() {
        return Optional.ofNullable(trustStoreConfiguration);
    }

    private static final class WebSocketMessagingConfigurationBuilder implements MessagingConfiguration.Builder {

        private static final List<String> ALLOWED_URI_SCHEME = Arrays.asList("wss", "ws");
        private static final String WS_PATH = "/ws/";
        private static final String WS_PATH_REGEX = "/ws/([12])/?";

<<<<<<< HEAD
        private JsonSchemaVersion jsonSchemaVersion;
=======
        private Duration timeout = Duration.ofSeconds(60L);
        private JsonSchemaVersion jsonSchemaVersion = JsonSchemaVersion.LATEST;
>>>>>>> e9d37208
        private URI endpointUri;
        private boolean reconnectEnabled;
        @Nullable private ProxyConfiguration proxyConfiguration;
        private TrustStoreConfiguration trustStoreConfiguration;

        private WebSocketMessagingConfigurationBuilder() {
            jsonSchemaVersion = JsonSchemaVersion.LATEST;
            reconnectEnabled = true;
            proxyConfiguration = null;
        }

        @Override
        public Builder timeout(final Duration timeout) {
            this.timeout = timeout;
            return this;
        }

        @Override
        public MessagingConfiguration.Builder jsonSchemaVersion(final JsonSchemaVersion jsonSchemaVersion) {
            this.jsonSchemaVersion = checkNotNull(jsonSchemaVersion, "jsonSchemaVersion");
            return this;
        }

        @Override
        public MessagingConfiguration.Builder endpoint(final String endpoint) {
            final URI uri = URI.create(checkNotNull(endpoint));
            final String uriScheme = uri.getScheme();
            checkArgument(uriScheme, ALLOWED_URI_SCHEME::contains, () -> {
                final String msgTemplate = "Scheme {0} not allowed for endpoint URI! Must be one of {1}.";
                return MessageFormat.format(msgTemplate, uriScheme, ALLOWED_URI_SCHEME);
            });

            endpointUri = uri;
            return this;
        }

        @Override
        public MessagingConfiguration.Builder reconnectEnabled(final boolean reconnectEnabled) {
            this.reconnectEnabled = reconnectEnabled;
            return this;
        }

        @Override
        public MessagingConfiguration.Builder proxyConfiguration(final ProxyConfiguration proxyConfiguration) {
            this.proxyConfiguration = proxyConfiguration;
            return this;
        }

        @Override
        public MessagingConfiguration.Builder trustStoreConfiguration(
                final TrustStoreConfiguration trustStoreConfiguration) {
            this.trustStoreConfiguration = checkNotNull(trustStoreConfiguration, "trustStoreConfiguration");
            return this;
        }

        @Override
        public MessagingConfiguration build() {
<<<<<<< HEAD
            final URI wsEndpointUri = appendWsPath(endpointUri, jsonSchemaVersion);
            return new WebSocketMessagingConfiguration(this, wsEndpointUri);
=======
            final URI wsEndpointUri = appendWsPathIfNecessary(this.endpointUri, jsonSchemaVersion);
            return new WebSocketMessagingConfiguration(timeout, jsonSchemaVersion, wsEndpointUri, reconnectEnabled,
                    proxyConfiguration, trustStoreConfiguration);
>>>>>>> e9d37208
        }

        private static URI appendWsPathIfNecessary(final URI baseUri, final JsonSchemaVersion schemaVersion) {
            if (needToAppendWsPath(baseUri)) {
                final String pathWithoutTrailingSlashes = removeTrailingSlashFromPath(baseUri.getPath());
                final String newPath = pathWithoutTrailingSlashes + WS_PATH + schemaVersion.toString();
                return baseUri.resolve(newPath);
            } else {
                checkIfBaseUriAndSchemaVersionMatch(baseUri, schemaVersion);
                return baseUri;
            }
        }

        private static boolean needToAppendWsPath(final URI baseUri) {
            final Pattern pattern = Pattern.compile(WS_PATH_REGEX);
            final Matcher matcher = pattern.matcher(baseUri.toString());
            return !matcher.find();
        }

        private static void checkIfBaseUriAndSchemaVersionMatch(final URI baseUri,
                final JsonSchemaVersion schemaVersion) {
            final String path = removeTrailingSlashFromPath(baseUri.getPath());
            final String apiVersion = path.substring(path.length() - 1);
            if (!schemaVersion.toString().equals(apiVersion)) {
                throw new IllegalArgumentException(
                        "The jsonSchemaVersion and apiVersion of the endpoint do not match. " +
                                "Either remove the ws path from the endpoint or " +
                                "use the same jsonSchemaVersion as in the ws path of the endpoint.");
            }
        }

        private static String removeTrailingSlashFromPath(final String path) {
            return path.replaceFirst("/+$", "");
        }

    }

}<|MERGE_RESOLUTION|>--- conflicted
+++ resolved
@@ -42,7 +42,6 @@
     @Nullable private final ProxyConfiguration proxyConfiguration;
     @Nullable private final TrustStoreConfiguration trustStoreConfiguration;
 
-<<<<<<< HEAD
     public WebSocketMessagingConfiguration(final WebSocketMessagingConfigurationBuilder builder,
             final URI endpointUri) {
 
@@ -50,14 +49,7 @@
         reconnectEnabled = builder.reconnectEnabled;
         proxyConfiguration = builder.proxyConfiguration;
         trustStoreConfiguration = builder.trustStoreConfiguration;
-=======
-    private WebSocketMessagingConfiguration(final Duration timeout, final JsonSchemaVersion jsonSchemaVersion,
-            final URI endpointUri,
-            final boolean reconnectEnabled, @Nullable final ProxyConfiguration proxyConfiguration,
-            @Nullable final TrustStoreConfiguration trustStoreConfiguration) {
-        this.timeout = timeout;
-        this.jsonSchemaVersion = jsonSchemaVersion;
->>>>>>> e9d37208
+        this.timeout = builder.timeout;
         this.endpointUri = endpointUri;
     }
 
@@ -101,12 +93,8 @@
         private static final String WS_PATH = "/ws/";
         private static final String WS_PATH_REGEX = "/ws/([12])/?";
 
-<<<<<<< HEAD
         private JsonSchemaVersion jsonSchemaVersion;
-=======
         private Duration timeout = Duration.ofSeconds(60L);
-        private JsonSchemaVersion jsonSchemaVersion = JsonSchemaVersion.LATEST;
->>>>>>> e9d37208
         private URI endpointUri;
         private boolean reconnectEnabled;
         @Nullable private ProxyConfiguration proxyConfiguration;
@@ -150,7 +138,8 @@
         }
 
         @Override
-        public MessagingConfiguration.Builder proxyConfiguration(final ProxyConfiguration proxyConfiguration) {
+        public MessagingConfiguration.Builder proxyConfiguration(
+                @Nullable final ProxyConfiguration proxyConfiguration) {
             this.proxyConfiguration = proxyConfiguration;
             return this;
         }
@@ -164,14 +153,8 @@
 
         @Override
         public MessagingConfiguration build() {
-<<<<<<< HEAD
-            final URI wsEndpointUri = appendWsPath(endpointUri, jsonSchemaVersion);
+            final URI wsEndpointUri = appendWsPathIfNecessary(this.endpointUri, jsonSchemaVersion);
             return new WebSocketMessagingConfiguration(this, wsEndpointUri);
-=======
-            final URI wsEndpointUri = appendWsPathIfNecessary(this.endpointUri, jsonSchemaVersion);
-            return new WebSocketMessagingConfiguration(timeout, jsonSchemaVersion, wsEndpointUri, reconnectEnabled,
-                    proxyConfiguration, trustStoreConfiguration);
->>>>>>> e9d37208
         }
 
         private static URI appendWsPathIfNecessary(final URI baseUri, final JsonSchemaVersion schemaVersion) {
