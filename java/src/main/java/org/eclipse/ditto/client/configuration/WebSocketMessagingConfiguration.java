/*
 * Copyright (c) 2019 Contributors to the Eclipse Foundation
 *
 * See the NOTICE file(s) distributed with this work for additional
 * information regarding copyright ownership.
 *
 * This program and the accompanying materials are made available under the
 * terms of the Eclipse Public License 2.0 which is available at
 * http://www.eclipse.org/legal/epl-2.0
 *
 * SPDX-License-Identifier: EPL-2.0
 */
package org.eclipse.ditto.client.configuration;

import org.eclipse.ditto.model.base.json.JsonSchemaVersion;

import javax.annotation.Nullable;
import java.net.URI;
import java.text.MessageFormat;
import java.time.Duration;
import java.util.Arrays;
import java.util.List;
import java.util.Optional;
import java.util.regex.Matcher;
import java.util.regex.Pattern;

import static org.eclipse.ditto.model.base.common.ConditionChecker.checkArgument;
import static org.eclipse.ditto.model.base.common.ConditionChecker.checkNotNull;

/**
 * Provides Ditto WebSocket messaging specific configuration.
 *
 * @since 1.0.0
 */
public final class WebSocketMessagingConfiguration implements MessagingConfiguration {

    private final Duration timeout;
    private final JsonSchemaVersion jsonSchemaVersion;
    private final URI endpointUri;
    private final boolean reconnectEnabled;
    @Nullable private final ProxyConfiguration proxyConfiguration;
    @Nullable private final TrustStoreConfiguration trustStoreConfiguration;

    private WebSocketMessagingConfiguration(final Duration timeout, final JsonSchemaVersion jsonSchemaVersion,
            final URI endpointUri,
            final boolean reconnectEnabled, @Nullable final ProxyConfiguration proxyConfiguration,
            @Nullable final TrustStoreConfiguration trustStoreConfiguration) {
        this.timeout = timeout;
        this.jsonSchemaVersion = jsonSchemaVersion;
        this.endpointUri = endpointUri;
        this.reconnectEnabled = reconnectEnabled;
        this.proxyConfiguration = proxyConfiguration;
        this.trustStoreConfiguration = trustStoreConfiguration;
    }

    public static MessagingConfiguration.Builder newBuilder() {
        return new WebSocketMessagingConfigurationBuilder();
    }

    @Override
    public Duration getTimeout() {
        return timeout;
    }

    @Override
    public JsonSchemaVersion getJsonSchemaVersion() {
        return jsonSchemaVersion;
    }

    @Override
    public URI getEndpointUri() {
        return endpointUri;
    }

    @Override
    public boolean isReconnectEnabled() {
        return reconnectEnabled;
    }

    @Override
    public Optional<ProxyConfiguration> getProxyConfiguration() {
        return Optional.ofNullable(proxyConfiguration);
    }

    @Override
    public Optional<TrustStoreConfiguration> getTrustStoreConfiguration() {
        return Optional.ofNullable(trustStoreConfiguration);
    }

    private static final class WebSocketMessagingConfigurationBuilder implements MessagingConfiguration.Builder {

        private static final List<String> ALLOWED_URI_SCHEME = Arrays.asList("wss", "ws");
        private static final String WS_PATH = "/ws/";
        private static final String WS_PATH_REGEX = "/ws/(1|2)/?";

        private Duration timeout = Duration.ofSeconds(60L);
        private JsonSchemaVersion jsonSchemaVersion = JsonSchemaVersion.LATEST;
        private URI endpointUri;
        private boolean reconnectEnabled = true;
        private ProxyConfiguration proxyConfiguration;
        private TrustStoreConfiguration trustStoreConfiguration;

        @Override
        public Builder timeout(final Duration timeout) {
            this.timeout = timeout;
            return this;
        }

        @Override
        public MessagingConfiguration.Builder jsonSchemaVersion(final JsonSchemaVersion jsonSchemaVersion) {
            this.jsonSchemaVersion = checkNotNull(jsonSchemaVersion, "jsonSchemaVersion");
            return this;
        }

        @Override
        public MessagingConfiguration.Builder endpoint(final String endpoint) {
            final URI uri = URI.create(checkNotNull(endpoint));
            final String uriScheme = uri.getScheme();
            checkArgument(uriScheme, ALLOWED_URI_SCHEME::contains, () -> {
                final String msgTemplate = "Scheme {0} not allowed for endpoint URI! Must be one of {1}.";
                return MessageFormat.format(msgTemplate, uriScheme, ALLOWED_URI_SCHEME);
            });

            this.endpointUri = uri;
            return this;
        }

        @Override
        public MessagingConfiguration.Builder reconnectEnabled(final boolean reconnectEnabled) {
            this.reconnectEnabled = reconnectEnabled;
            return this;
        }

        @Override
        public MessagingConfiguration.Builder proxyConfiguration(final ProxyConfiguration proxyConfiguration) {
            this.proxyConfiguration = checkNotNull(proxyConfiguration, "proxyConfiguration");
            return this;
        }

        @Override
        public MessagingConfiguration.Builder trustStoreConfiguration(
                final TrustStoreConfiguration trustStoreConfiguration) {
            this.trustStoreConfiguration = checkNotNull(trustStoreConfiguration, "trustStoreConfiguration");
            return this;
        }

        @Override
        public MessagingConfiguration build() {
<<<<<<< HEAD
            final URI wsEndpointUri = appendWsPath(this.endpointUri, jsonSchemaVersion);
            return new WebSocketMessagingConfiguration(timeout, jsonSchemaVersion, wsEndpointUri, reconnectEnabled,
=======
            final URI wsEndpointUri= appendWsPathIfNecessary(this.endpointUri, jsonSchemaVersion);
            return new WebSocketMessagingConfiguration(jsonSchemaVersion, wsEndpointUri, reconnectEnabled,
>>>>>>> 21efb535
                    proxyConfiguration, trustStoreConfiguration);
        }

        private static URI appendWsPathIfNecessary(final URI baseUri, final JsonSchemaVersion schemaVersion) {
            if (needToAppendWsPath(baseUri)) {
                final String pathWithoutTrailingSlashes = removeTrailingSlashFromPath(baseUri.getPath());
                final String newPath = pathWithoutTrailingSlashes + WS_PATH + schemaVersion.toString();
                return baseUri.resolve(newPath);
            } else {
                checkIfBaseUriAndSchemaVersionMatch(baseUri, schemaVersion);
                return baseUri;
            }
        }

        private static boolean needToAppendWsPath(final URI baseUri) {
            final Pattern pattern = Pattern.compile(WS_PATH_REGEX);
            final Matcher matcher = pattern.matcher(baseUri.toString());
            return !matcher.find();
        }

        private static void checkIfBaseUriAndSchemaVersionMatch(final URI baseUri, final JsonSchemaVersion schemaVersion) {
            final String path = removeTrailingSlashFromPath(baseUri.getPath());
            final String apiVersion = path.substring(path.length() - 1, path.length());
            if (!schemaVersion.toString().equals(apiVersion)) {
                throw new IllegalArgumentException("The jsonSchemaVersion and apiVersion of the endpoint do not match. " +
                        "Either remove the ws path from the endpoint or " +
                        "use the same jsonSchemaVersion as in the ws path of the endpoint.");
            }
        }

        private static String removeTrailingSlashFromPath(final String path) {
            return path.replaceFirst("/+$", "");
        }

    }

}<|MERGE_RESOLUTION|>--- conflicted
+++ resolved
@@ -12,9 +12,9 @@
  */
 package org.eclipse.ditto.client.configuration;
 
-import org.eclipse.ditto.model.base.json.JsonSchemaVersion;
+import static org.eclipse.ditto.model.base.common.ConditionChecker.checkArgument;
+import static org.eclipse.ditto.model.base.common.ConditionChecker.checkNotNull;
 
-import javax.annotation.Nullable;
 import java.net.URI;
 import java.text.MessageFormat;
 import java.time.Duration;
@@ -24,8 +24,9 @@
 import java.util.regex.Matcher;
 import java.util.regex.Pattern;
 
-import static org.eclipse.ditto.model.base.common.ConditionChecker.checkArgument;
-import static org.eclipse.ditto.model.base.common.ConditionChecker.checkNotNull;
+import javax.annotation.Nullable;
+
+import org.eclipse.ditto.model.base.json.JsonSchemaVersion;
 
 /**
  * Provides Ditto WebSocket messaging specific configuration.
@@ -91,7 +92,7 @@
 
         private static final List<String> ALLOWED_URI_SCHEME = Arrays.asList("wss", "ws");
         private static final String WS_PATH = "/ws/";
-        private static final String WS_PATH_REGEX = "/ws/(1|2)/?";
+        private static final String WS_PATH_REGEX = "/ws/([12])/?";
 
         private Duration timeout = Duration.ofSeconds(60L);
         private JsonSchemaVersion jsonSchemaVersion = JsonSchemaVersion.LATEST;
@@ -146,13 +147,8 @@
 
         @Override
         public MessagingConfiguration build() {
-<<<<<<< HEAD
-            final URI wsEndpointUri = appendWsPath(this.endpointUri, jsonSchemaVersion);
+            final URI wsEndpointUri = appendWsPathIfNecessary(this.endpointUri, jsonSchemaVersion);
             return new WebSocketMessagingConfiguration(timeout, jsonSchemaVersion, wsEndpointUri, reconnectEnabled,
-=======
-            final URI wsEndpointUri= appendWsPathIfNecessary(this.endpointUri, jsonSchemaVersion);
-            return new WebSocketMessagingConfiguration(jsonSchemaVersion, wsEndpointUri, reconnectEnabled,
->>>>>>> 21efb535
                     proxyConfiguration, trustStoreConfiguration);
         }
 
@@ -173,13 +169,15 @@
             return !matcher.find();
         }
 
-        private static void checkIfBaseUriAndSchemaVersionMatch(final URI baseUri, final JsonSchemaVersion schemaVersion) {
+        private static void checkIfBaseUriAndSchemaVersionMatch(final URI baseUri,
+                final JsonSchemaVersion schemaVersion) {
             final String path = removeTrailingSlashFromPath(baseUri.getPath());
-            final String apiVersion = path.substring(path.length() - 1, path.length());
+            final String apiVersion = path.substring(path.length() - 1);
             if (!schemaVersion.toString().equals(apiVersion)) {
-                throw new IllegalArgumentException("The jsonSchemaVersion and apiVersion of the endpoint do not match. " +
-                        "Either remove the ws path from the endpoint or " +
-                        "use the same jsonSchemaVersion as in the ws path of the endpoint.");
+                throw new IllegalArgumentException(
+                        "The jsonSchemaVersion and apiVersion of the endpoint do not match. " +
+                                "Either remove the ws path from the endpoint or " +
+                                "use the same jsonSchemaVersion as in the ws path of the endpoint.");
             }
         }
 
